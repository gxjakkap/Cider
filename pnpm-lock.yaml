--- conflicted
+++ resolved
@@ -1,7 +1,6 @@
 lockfileVersion: 5.4
 
 specifiers:
-<<<<<<< HEAD
   '@achingbrain/ssdp': ^4.0.1
   '@sentry/electron': ^4.1.0
   '@sentry/integrations': ^7.16.0
@@ -9,14 +8,6 @@
   '@types/discord-rpc': 4.0.3
   '@types/express': ^4.17.14
   '@types/node': ^18.11.4
-=======
-  '@sentry/electron': ^4.0.2
-  '@sentry/integrations': ^7.14.1
-  '@types/adm-zip': ^0.5.0
-  '@types/discord-rpc': 4.0.3
-  '@types/express': ^4.17.14
-  '@types/node': ^18.8.2
->>>>>>> ec70754a
   '@types/qrcode-terminal': ^0.12.0
   '@types/ws': ^8.5.3
   adm-zip: 0.4.10
@@ -45,11 +36,7 @@
   mpris-service: ^2.1.2
   music-metadata: 7.12.6
   musickit-typescript: ^1.2.4
-<<<<<<< HEAD
   node-gyp: ^9.3.0
-=======
-  node-gyp: ^9.2.0
->>>>>>> ec70754a
   node-ssdp: ^4.0.1
   node-ssdp-js: ^0.9.6
   prettier: 2.7.1
@@ -71,18 +58,11 @@
   youtube-search-without-api-key: ^1.0.7
 
 dependencies:
-<<<<<<< HEAD
   '@achingbrain/ssdp': 4.0.1
   '@sentry/electron': 4.1.0
   '@sentry/integrations': 7.16.0
   adm-zip: 0.4.10
   airtunes2: github.com/ciderapp/node_airtunes2/417b6e780f8f39b2d014435d3c0364b80eeef438
-=======
-  '@sentry/electron': 4.0.2
-  '@sentry/integrations': 7.14.1
-  adm-zip: 0.4.10
-  airtunes2: github.com/ciderapp/node_airtunes2/04b9129d853f1baacff9d69cbff1d9f7198a7223
->>>>>>> ec70754a
   castv2-client: 1.2.0
   chokidar: 3.5.3
   discord-auto-rpc: 1.0.17
@@ -101,11 +81,7 @@
   mdns-js: github.com/ciderapp/node-mdns-js/d8f658b623233c3cf58be229332f3342f553cde2
   mpris-service: 2.1.2
   music-metadata: 7.12.6
-<<<<<<< HEAD
   node-gyp: 9.3.0
-=======
-  node-gyp: 9.2.0
->>>>>>> ec70754a
   node-ssdp: 4.0.1
   node-ssdp-js: 0.9.6
   qrcode: 1.5.1
@@ -126,11 +102,7 @@
   '@types/adm-zip': 0.5.0
   '@types/discord-rpc': 4.0.3
   '@types/express': 4.17.14
-<<<<<<< HEAD
   '@types/node': 18.11.4
-=======
-  '@types/node': 18.8.2
->>>>>>> ec70754a
   '@types/qrcode-terminal': 0.12.0
   '@types/ws': 8.5.3
   electron: github.com/castlabs/electron-releases/fc2333faef413ff37d5a903c8a007bd5583cb034
@@ -1187,7 +1159,6 @@
       '@babel/helper-compilation-targets': 7.19.3_@babel+core@7.19.6
       '@babel/helper-plugin-utils': 7.19.0
       '@babel/helper-validator-option': 7.18.6
-<<<<<<< HEAD
       '@babel/plugin-bugfix-safari-id-destructuring-collision-in-function-expression': 7.18.6_@babel+core@7.19.6
       '@babel/plugin-bugfix-v8-spread-parameters-in-optional-chaining': 7.18.9_@babel+core@7.19.6
       '@babel/plugin-proposal-async-generator-functions': 7.19.1_@babel+core@7.19.6
@@ -1258,78 +1229,6 @@
       babel-plugin-polyfill-corejs3: 0.6.0_@babel+core@7.19.6
       babel-plugin-polyfill-regenerator: 0.4.1_@babel+core@7.19.6
       core-js-compat: 3.26.0
-=======
-      '@babel/plugin-bugfix-safari-id-destructuring-collision-in-function-expression': 7.18.6_@babel+core@7.19.3
-      '@babel/plugin-bugfix-v8-spread-parameters-in-optional-chaining': 7.18.9_@babel+core@7.19.3
-      '@babel/plugin-proposal-async-generator-functions': 7.19.1_@babel+core@7.19.3
-      '@babel/plugin-proposal-class-properties': 7.18.6_@babel+core@7.19.3
-      '@babel/plugin-proposal-class-static-block': 7.18.6_@babel+core@7.19.3
-      '@babel/plugin-proposal-dynamic-import': 7.18.6_@babel+core@7.19.3
-      '@babel/plugin-proposal-export-namespace-from': 7.18.9_@babel+core@7.19.3
-      '@babel/plugin-proposal-json-strings': 7.18.6_@babel+core@7.19.3
-      '@babel/plugin-proposal-logical-assignment-operators': 7.18.9_@babel+core@7.19.3
-      '@babel/plugin-proposal-nullish-coalescing-operator': 7.18.6_@babel+core@7.19.3
-      '@babel/plugin-proposal-numeric-separator': 7.18.6_@babel+core@7.19.3
-      '@babel/plugin-proposal-object-rest-spread': 7.18.9_@babel+core@7.19.3
-      '@babel/plugin-proposal-optional-catch-binding': 7.18.6_@babel+core@7.19.3
-      '@babel/plugin-proposal-optional-chaining': 7.18.9_@babel+core@7.19.3
-      '@babel/plugin-proposal-private-methods': 7.18.6_@babel+core@7.19.3
-      '@babel/plugin-proposal-private-property-in-object': 7.18.6_@babel+core@7.19.3
-      '@babel/plugin-proposal-unicode-property-regex': 7.18.6_@babel+core@7.19.3
-      '@babel/plugin-syntax-async-generators': 7.8.4_@babel+core@7.19.3
-      '@babel/plugin-syntax-class-properties': 7.12.13_@babel+core@7.19.3
-      '@babel/plugin-syntax-class-static-block': 7.14.5_@babel+core@7.19.3
-      '@babel/plugin-syntax-dynamic-import': 7.8.3_@babel+core@7.19.3
-      '@babel/plugin-syntax-export-namespace-from': 7.8.3_@babel+core@7.19.3
-      '@babel/plugin-syntax-import-assertions': 7.18.6_@babel+core@7.19.3
-      '@babel/plugin-syntax-json-strings': 7.8.3_@babel+core@7.19.3
-      '@babel/plugin-syntax-logical-assignment-operators': 7.10.4_@babel+core@7.19.3
-      '@babel/plugin-syntax-nullish-coalescing-operator': 7.8.3_@babel+core@7.19.3
-      '@babel/plugin-syntax-numeric-separator': 7.10.4_@babel+core@7.19.3
-      '@babel/plugin-syntax-object-rest-spread': 7.8.3_@babel+core@7.19.3
-      '@babel/plugin-syntax-optional-catch-binding': 7.8.3_@babel+core@7.19.3
-      '@babel/plugin-syntax-optional-chaining': 7.8.3_@babel+core@7.19.3
-      '@babel/plugin-syntax-private-property-in-object': 7.14.5_@babel+core@7.19.3
-      '@babel/plugin-syntax-top-level-await': 7.14.5_@babel+core@7.19.3
-      '@babel/plugin-transform-arrow-functions': 7.18.6_@babel+core@7.19.3
-      '@babel/plugin-transform-async-to-generator': 7.18.6_@babel+core@7.19.3
-      '@babel/plugin-transform-block-scoped-functions': 7.18.6_@babel+core@7.19.3
-      '@babel/plugin-transform-block-scoping': 7.18.9_@babel+core@7.19.3
-      '@babel/plugin-transform-classes': 7.19.0_@babel+core@7.19.3
-      '@babel/plugin-transform-computed-properties': 7.18.9_@babel+core@7.19.3
-      '@babel/plugin-transform-destructuring': 7.18.13_@babel+core@7.19.3
-      '@babel/plugin-transform-dotall-regex': 7.18.6_@babel+core@7.19.3
-      '@babel/plugin-transform-duplicate-keys': 7.18.9_@babel+core@7.19.3
-      '@babel/plugin-transform-exponentiation-operator': 7.18.6_@babel+core@7.19.3
-      '@babel/plugin-transform-for-of': 7.18.8_@babel+core@7.19.3
-      '@babel/plugin-transform-function-name': 7.18.9_@babel+core@7.19.3
-      '@babel/plugin-transform-literals': 7.18.9_@babel+core@7.19.3
-      '@babel/plugin-transform-member-expression-literals': 7.18.6_@babel+core@7.19.3
-      '@babel/plugin-transform-modules-amd': 7.18.6_@babel+core@7.19.3
-      '@babel/plugin-transform-modules-commonjs': 7.18.6_@babel+core@7.19.3
-      '@babel/plugin-transform-modules-systemjs': 7.19.0_@babel+core@7.19.3
-      '@babel/plugin-transform-modules-umd': 7.18.6_@babel+core@7.19.3
-      '@babel/plugin-transform-named-capturing-groups-regex': 7.19.1_@babel+core@7.19.3
-      '@babel/plugin-transform-new-target': 7.18.6_@babel+core@7.19.3
-      '@babel/plugin-transform-object-super': 7.18.6_@babel+core@7.19.3
-      '@babel/plugin-transform-parameters': 7.18.8_@babel+core@7.19.3
-      '@babel/plugin-transform-property-literals': 7.18.6_@babel+core@7.19.3
-      '@babel/plugin-transform-regenerator': 7.18.6_@babel+core@7.19.3
-      '@babel/plugin-transform-reserved-words': 7.18.6_@babel+core@7.19.3
-      '@babel/plugin-transform-shorthand-properties': 7.18.6_@babel+core@7.19.3
-      '@babel/plugin-transform-spread': 7.19.0_@babel+core@7.19.3
-      '@babel/plugin-transform-sticky-regex': 7.18.6_@babel+core@7.19.3
-      '@babel/plugin-transform-template-literals': 7.18.9_@babel+core@7.19.3
-      '@babel/plugin-transform-typeof-symbol': 7.18.9_@babel+core@7.19.3
-      '@babel/plugin-transform-unicode-escapes': 7.18.10_@babel+core@7.19.3
-      '@babel/plugin-transform-unicode-regex': 7.18.6_@babel+core@7.19.3
-      '@babel/preset-modules': 0.1.5_@babel+core@7.19.3
-      '@babel/types': 7.19.3
-      babel-plugin-polyfill-corejs2: 0.3.3_@babel+core@7.19.3
-      babel-plugin-polyfill-corejs3: 0.6.0_@babel+core@7.19.3
-      babel-plugin-polyfill-regenerator: 0.4.1_@babel+core@7.19.3
-      core-js-compat: 3.25.5
->>>>>>> ec70754a
       semver: 6.3.0
     transitivePeerDependencies:
       - supports-color
@@ -1986,22 +1885,8 @@
     resolution: {integrity: sha512-PJRmFUHOKMf1APOlwxGB7Z6LHzJP4xL6OLSoiwnruRuHaGvdyILA53fr/A6wRMSPyTxJDJpNkcN36cA56mLxYA==}
     engines: {node: '>=8'}
     dependencies:
-<<<<<<< HEAD
       '@sentry/types': 7.16.0
       '@sentry/utils': 7.16.0
-=======
-      '@sentry/types': 7.12.1
-      '@sentry/utils': 7.12.1
-      tslib: 1.14.1
-    dev: false
-
-  /@sentry/integrations/7.14.1:
-    resolution: {integrity: sha512-viQkOOLa6YkXV8OV98BGqFY80emEDmfxOsLKc+AJe87nrb9j5ruobovFPwlJi0DlIMHdTtsoldBb/05bbVDKwg==}
-    engines: {node: '>=8'}
-    dependencies:
-      '@sentry/types': 7.14.1
-      '@sentry/utils': 7.14.1
->>>>>>> ec70754a
       localforage: 1.10.0
       tslib: 1.14.1
     dev: false
@@ -2026,13 +1911,8 @@
     engines: {node: '>=8'}
     dev: false
 
-<<<<<<< HEAD
   /@sentry/types/7.16.0:
     resolution: {integrity: sha512-i6D+OK6d0l/k+VQvRp/Pt21WkDEgVBUIZq+sOkEZJczbcfexVdXKeXXoYTD2vYuFq8Yy28fzlsZaKI+NoH94yQ==}
-=======
-  /@sentry/types/7.14.1:
-    resolution: {integrity: sha512-PxAfrIwBci6ouHOuRsfVq1B16i92nQNV5IvlqfJIYciazVhDWJvbF52caJAPOFS1WnuQZ4zqBDMYvtnwld3JCA==}
->>>>>>> ec70754a
     engines: {node: '>=8'}
     dev: false
 
@@ -2044,19 +1924,11 @@
       tslib: 1.14.1
     dev: false
 
-<<<<<<< HEAD
   /@sentry/utils/7.16.0:
     resolution: {integrity: sha512-3Zh1txg7IRp4kZAdG27YF7K6lD1IZyuAo9KjoPg1Xzqa4DOZyASJuEkbf+rK2a9T4HrtVHHXJUsNbKg8WM3VHg==}
     engines: {node: '>=8'}
     dependencies:
       '@sentry/types': 7.16.0
-=======
-  /@sentry/utils/7.14.1:
-    resolution: {integrity: sha512-CErQFbJMuhnHFKGkfIazQj5ETKoS7hG8PkoQEBt19F5QMh4+sbrJgnpIrIW8fVGtp0qKWKuIxQwD3b+1cFBozA==}
-    engines: {node: '>=8'}
-    dependencies:
-      '@sentry/types': 7.14.1
->>>>>>> ec70754a
       tslib: 1.14.1
     dev: false
 
@@ -2081,45 +1953,28 @@
   /@types/adm-zip/0.5.0:
     resolution: {integrity: sha512-FCJBJq9ODsQZUNURo5ILAQueuA8WJhRvuihS3ke2iI25mJlfV2LK8jG2Qj2z2AWg8U0FtWWqBHVRetceLskSaw==}
     dependencies:
-<<<<<<< HEAD
       '@types/node': 18.11.4
-=======
-      '@types/node': 18.8.2
->>>>>>> ec70754a
     dev: true
 
   /@types/body-parser/1.19.2:
     resolution: {integrity: sha512-ALYone6pm6QmwZoAgeyNksccT9Q4AWZQ6PvfwR37GT6r6FWUPguq6sUmNGSMV2Wr761oQoBxwGGa6DR5o1DC9g==}
     dependencies:
       '@types/connect': 3.4.35
-<<<<<<< HEAD
       '@types/node': 18.11.4
-=======
-      '@types/node': 18.8.2
->>>>>>> ec70754a
     dev: true
 
   /@types/cacheable-request/6.0.2:
     resolution: {integrity: sha512-B3xVo+dlKM6nnKTcmm5ZtY/OL8bOAOd2Olee9M1zft65ox50OzjEHW91sDiU9j6cvW8Ejg1/Qkf4xd2kugApUA==}
     dependencies:
       '@types/http-cache-semantics': 4.0.1
-<<<<<<< HEAD
       '@types/keyv': 4.2.0
       '@types/node': 18.11.4
-=======
-      '@types/keyv': 3.1.4
-      '@types/node': 18.8.2
->>>>>>> ec70754a
       '@types/responselike': 1.0.0
 
   /@types/connect/3.4.35:
     resolution: {integrity: sha512-cdeYyv4KWoEgpBISTxWvqYsVy444DOqehiF3fM3ne10AmJ62RSyNkUnxMJXHQWRQQX2eR94m5y1IZyDwBjV9FQ==}
     dependencies:
-<<<<<<< HEAD
       '@types/node': 18.11.4
-=======
-      '@types/node': 18.8.2
->>>>>>> ec70754a
     dev: true
 
   /@types/debug/4.1.7:
@@ -2152,11 +2007,7 @@
   /@types/express-serve-static-core/4.17.31:
     resolution: {integrity: sha512-DxMhY+NAsTwMMFHBTtJFNp5qiHKJ7TeqOo23zVEM9alT1Ml27Q3xcTH0xwxn7Q0BbMcVEJOs/7aQtUWupUQN3Q==}
     dependencies:
-<<<<<<< HEAD
       '@types/node': 18.11.4
-=======
-      '@types/node': 18.8.2
->>>>>>> ec70754a
       '@types/qs': 6.9.7
       '@types/range-parser': 1.2.4
     dev: true
@@ -2173,22 +2024,14 @@
   /@types/fs-extra/9.0.13:
     resolution: {integrity: sha512-nEnwB++1u5lVDM2UI4c1+5R+FYaKfaAzS4OococimjVm3nQw3TuzH5UNsocrcTBbhnerblyHj4A49qXbIiZdpA==}
     dependencies:
-<<<<<<< HEAD
       '@types/node': 18.11.4
-=======
-      '@types/node': 18.8.2
->>>>>>> ec70754a
     dev: true
 
   /@types/glob/7.2.0:
     resolution: {integrity: sha512-ZUxbzKl0IfJILTS6t7ip5fQQM/J3TJYubDm3nMbgubNNYS62eXeUpoLUC8/7fJNiFYHTrGPQn7hspDUzIHX3UA==}
     dependencies:
       '@types/minimatch': 5.1.2
-<<<<<<< HEAD
       '@types/node': 18.11.4
-=======
-      '@types/node': 18.8.2
->>>>>>> ec70754a
     dev: true
 
   /@types/html-minifier-terser/5.1.2:
@@ -2206,11 +2049,7 @@
     resolution: {integrity: sha512-xoBtGl5R9jeKUhc8ZqeYaRDx04qqJ10yhhXYGmJ4Jr8qKpvMsDQQrNUvF/wUJ4klOtmJeJM+p2Xo3zp9uaC3tw==}
     deprecated: This is a stub types definition. keyv provides its own type definitions, so you do not need this installed.
     dependencies:
-<<<<<<< HEAD
       keyv: 4.5.0
-=======
-      '@types/node': 18.8.2
->>>>>>> ec70754a
 
   /@types/long/4.0.2:
     resolution: {integrity: sha512-MqTGEo5bj5t157U6fA/BiDynNkn0YknVdh48CMPkTSpFTVmvao5UQmm7uEF6xBEo7qIMAlY/JSleYaE6VOdpaA==}
@@ -2228,36 +2067,22 @@
     resolution: {integrity: sha512-iiUgKzV9AuaEkZqkOLDIvlQiL6ltuZd9tGcW3gwpnX8JbuiuhFlEGmmFXEXkN50Cvq7Os88IY2v0dkDqXYWVgA==}
     dev: true
 
-<<<<<<< HEAD
   /@types/node/16.18.0:
     resolution: {integrity: sha512-LqYqYzYvnbCaQfLAwRt0zboqnsViwhZm+vjaMSqcfN36vulAg7Pt0T83q4WZO2YOBw3XdyHi8cQ88H22zmULOA==}
-=======
-  /@types/node/16.11.64:
-    resolution: {integrity: sha512-z5hPTlVFzNwtJ2LNozTpJcD1Cu44c4LNuzaq1mwxmiHWQh2ULdR6Vjwo1UGldzRpzL0yUEdZddnfqGW2G70z6Q==}
->>>>>>> ec70754a
     dev: true
 
   /@types/node/16.9.1:
     resolution: {integrity: sha512-QpLcX9ZSsq3YYUUnD3nFDY8H7wctAhQj/TFKL8Ya8v5fMm3CFXxo8zStsLAl780ltoYoo1WvKUVGBQK+1ifr7g==}
     dev: false
 
-<<<<<<< HEAD
   /@types/node/18.11.4:
     resolution: {integrity: sha512-BxcJpBu8D3kv/GZkx/gSMz6VnTJREBj/4lbzYOQueUOELkt8WrO6zAcSPmp9uRPEW/d+lUO8QK0W2xnS1hEU0A==}
-=======
-  /@types/node/18.8.2:
-    resolution: {integrity: sha512-cRMwIgdDN43GO4xMWAfJAecYn8wV4JbsOGHNfNUIDiuYkUYAR5ec4Rj7IO2SAhFPEfpPtLtUTbbny/TCT7aDwA==}
->>>>>>> ec70754a
 
   /@types/plist/3.0.2:
     resolution: {integrity: sha512-ULqvZNGMv0zRFvqn8/4LSPtnmN4MfhlPNtJCTpKuIIxGVGZ2rYWzFXrvEBoh9CVyqSE7D6YFRJ1hydLHI6kbWw==}
     requiresBuild: true
     dependencies:
-<<<<<<< HEAD
       '@types/node': 18.11.4
-=======
-      '@types/node': 18.8.2
->>>>>>> ec70754a
       xmlbuilder: 15.1.1
     dev: true
     optional: true
@@ -2277,11 +2102,7 @@
   /@types/responselike/1.0.0:
     resolution: {integrity: sha512-85Y2BjiufFzaMIlvJDvTTB8Fxl2xfLo4HgmHzVBz08w4wDePCTjYw66PdrolO0kzli3yam/YCgRufyo1DdQVTA==}
     dependencies:
-<<<<<<< HEAD
       '@types/node': 18.11.4
-=======
-      '@types/node': 18.8.2
->>>>>>> ec70754a
 
   /@types/semver/7.3.12:
     resolution: {integrity: sha512-WwA1MW0++RfXmCr12xeYOOC5baSC9mSb0ZqCquFzKhcoF4TvHu5MKOuXsncgZcpVFhB1pXd5hZmM0ryAoCp12A==}
@@ -2291,11 +2112,7 @@
     resolution: {integrity: sha512-z5xyF6uh8CbjAu9760KDKsH2FcDxZ2tFCsA4HIMWE6IkiYMXfVoa+4f9KX+FN0ZLsaMw1WNG2ETLA6N+/YA+cg==}
     dependencies:
       '@types/mime': 3.0.1
-<<<<<<< HEAD
       '@types/node': 18.11.4
-=======
-      '@types/node': 18.8.2
->>>>>>> ec70754a
     dev: true
 
   /@types/source-list-map/0.1.2:
@@ -2325,11 +2142,7 @@
   /@types/webpack-sources/3.2.0:
     resolution: {integrity: sha512-Ft7YH3lEVRQ6ls8k4Ff1oB4jN6oy/XmU6tQISKdhfh+1mR+viZFphS6WL0IrtDOzvefmJg5a0s7ZQoRXwqTEFg==}
     dependencies:
-<<<<<<< HEAD
       '@types/node': 18.11.4
-=======
-      '@types/node': 18.8.2
->>>>>>> ec70754a
       '@types/source-list-map': 0.1.2
       source-map: 0.7.4
     dev: true
@@ -2337,11 +2150,7 @@
   /@types/webpack/4.41.33:
     resolution: {integrity: sha512-PPajH64Ft2vWevkerISMtnZ8rTs4YmRbs+23c402J0INmxDKCrhZNvwZYtzx96gY2wAtXdrK1BS2fiC8MlLr3g==}
     dependencies:
-<<<<<<< HEAD
       '@types/node': 18.11.4
-=======
-      '@types/node': 18.8.2
->>>>>>> ec70754a
       '@types/tapable': 1.0.8
       '@types/uglify-js': 3.17.1
       '@types/webpack-sources': 3.2.0
@@ -2352,11 +2161,7 @@
   /@types/ws/8.5.3:
     resolution: {integrity: sha512-6YOoWjruKj1uLf3INHH7D3qTXwFfEsg1kf3c0uDdSBJwfa/llkwIjrAGV7j7mVgGNbzTQ3HiHKKDXl6bJPD97w==}
     dependencies:
-<<<<<<< HEAD
       '@types/node': 18.11.4
-=======
-      '@types/node': 18.8.2
->>>>>>> ec70754a
     dev: true
 
   /@types/yargs-parser/21.0.0:
@@ -2373,11 +2178,7 @@
     resolution: {integrity: sha512-Cn6WYCm0tXv8p6k+A8PvbDG763EDpBoTzHdA+Q/MF6H3sapGjCm9NzoaJncJS9tUKSuCoDs9XHxYYsQDgxR6kw==}
     requiresBuild: true
     dependencies:
-<<<<<<< HEAD
       '@types/node': 18.11.4
-=======
-      '@types/node': 18.8.2
->>>>>>> ec70754a
     dev: true
     optional: true
 
@@ -2903,15 +2704,9 @@
     peerDependencies:
       '@babel/core': ^7.0.0-0
     dependencies:
-<<<<<<< HEAD
       '@babel/core': 7.19.6
       '@babel/helper-define-polyfill-provider': 0.3.3_@babel+core@7.19.6
       core-js-compat: 3.26.0
-=======
-      '@babel/core': 7.19.3
-      '@babel/helper-define-polyfill-provider': 0.3.3_@babel+core@7.19.3
-      core-js-compat: 3.25.5
->>>>>>> ec70754a
     transitivePeerDependencies:
       - supports-color
     dev: true
@@ -3124,13 +2919,8 @@
     engines: {node: ^6 || ^7 || ^8 || ^9 || ^10 || ^11 || ^12 || >=13.7}
     hasBin: true
     dependencies:
-<<<<<<< HEAD
       caniuse-lite: 1.0.30001423
       electron-to-chromium: 1.4.284
-=======
-      caniuse-lite: 1.0.30001416
-      electron-to-chromium: 1.4.272
->>>>>>> ec70754a
       node-releases: 2.0.6
       update-browserslist-db: 1.0.10_browserslist@4.21.4
     dev: true
@@ -3324,18 +3114,8 @@
     resolution: {integrity: sha512-L28STB170nwWS63UjtlEOE3dldQApaJXZkOI1uMFfzf3rRuPegHaHesyee+YxQ+W6SvRDQV6UrdOdRiR153wJg==}
     engines: {node: '>=6'}
 
-<<<<<<< HEAD
   /caniuse-lite/1.0.30001423:
     resolution: {integrity: sha512-09iwWGOlifvE1XuHokFMP7eR38a0JnajoyL3/i87c8ZjRWRrdKo1fqjNfugfBD0UDBIOz0U+jtNhJ0EPm1VleQ==}
-=======
-  /camelcase/6.3.0:
-    resolution: {integrity: sha512-Gmy6FhYlCY7uOElZUSbxo2UCDH8owEk996gkbrpsgGtrJLM3J7jGxl9Ic7Qwwj4ivOE5AWZWRMecDdF7hqGjFA==}
-    engines: {node: '>=10'}
-    dev: true
-
-  /caniuse-lite/1.0.30001416:
-    resolution: {integrity: sha512-06wzzdAkCPZO+Qm4e/eNghZBDfVNDsCgw33T27OwBH9unE9S478OYw//Q2L7Npf/zBzs7rjZOszIFQkwQKAEqA==}
->>>>>>> ec70754a
     dev: true
 
   /caseless/0.12.0:
@@ -3690,13 +3470,8 @@
     engines: {node: '>=0.10.0'}
     dev: true
 
-<<<<<<< HEAD
   /core-js-compat/3.26.0:
     resolution: {integrity: sha512-piOX9Go+Z4f9ZiBFLnZ5VrOpBl0h7IGCkiFUN11QTe6LjAvOT3ifL/5TdoizMh99hcGy5SoLyWbapIY/PIb/3A==}
-=======
-  /core-js-compat/3.25.5:
-    resolution: {integrity: sha512-ovcyhs2DEBUIE0MGEKHP4olCUW/XYte3Vroyxuh38rD1wAO4dHohsovUC4eAOuzFxE6b+RXvBU3UZ9o0YhUTkA==}
->>>>>>> ec70754a
     dependencies:
       browserslist: 4.21.4
     dev: true
@@ -4240,11 +4015,7 @@
       is-ci: 3.0.1
       lazy-val: 1.0.5
       read-config-file: 6.2.0
-<<<<<<< HEAD
       simple-update-notifier: 1.0.7
-=======
-      update-notifier: 5.1.0
->>>>>>> ec70754a
       yargs: 17.6.0
     transitivePeerDependencies:
       - supports-color
@@ -4318,13 +4089,8 @@
       type-fest: 2.19.0
     dev: false
 
-<<<<<<< HEAD
   /electron-to-chromium/1.4.284:
     resolution: {integrity: sha512-M8WEXFuKXMYMVr45fo8mq0wUrrJHheiKZf6BArTKk9ZBYCKJEOU5H8cdWgDT+qCVZf7Na4lVUaZsA+h6uA9+PA==}
-=======
-  /electron-to-chromium/1.4.272:
-    resolution: {integrity: sha512-KS6gPPGNrzpVv9HzFVq+Etd0AjZEPr5pvaTBn2yD6KV4+cKW4I0CJoJNgmTG6gUQPAMZ4wIPtcOuoou3qFAZCA==}
->>>>>>> ec70754a
     dev: true
 
   /electron-updater/5.3.0:
@@ -6175,11 +5941,7 @@
     resolution: {integrity: sha512-7vuh85V5cdDofPyxn58nrPjBktZo0u9x1g8WtjQol+jZDaE+fhN+cIvTj11GndBnMnyfrUOG1sZQxCdjKh+DKg==}
     engines: {node: '>= 10.13.0'}
     dependencies:
-<<<<<<< HEAD
       '@types/node': 18.11.4
-=======
-      '@types/node': 18.8.2
->>>>>>> ec70754a
       merge-stream: 2.0.0
       supports-color: 8.1.1
     dev: true
@@ -6978,13 +6740,8 @@
     engines: {node: '>= 6.0.0'}
     dev: true
 
-<<<<<<< HEAD
   /node-gyp/9.3.0:
     resolution: {integrity: sha512-A6rJWfXFz7TQNjpldJ915WFb1LnhO4lIve3ANPbWreuEoLoKlFT3sxIepPBkLhM27crW8YmN+pjlgbasH6cH/Q==}
-=======
-  /node-gyp/9.2.0:
-    resolution: {integrity: sha512-/+/YxGfIJOh/fnMsr4Ep0v6oOIjnO1BgLd2dcDspBX1spTkQU7xSIox5RdRE/2/Uq3ZwK8Z5swRIbMUmPlslmg==}
->>>>>>> ec70754a
     engines: {node: ^12.22 || ^14.13 || >=16}
     hasBin: true
     dependencies:
@@ -7635,11 +7392,7 @@
       '@protobufjs/pool': 1.1.0
       '@protobufjs/utf8': 1.1.0
       '@types/long': 4.0.2
-<<<<<<< HEAD
       '@types/node': 18.11.4
-=======
-      '@types/node': 18.8.2
->>>>>>> ec70754a
       long: 4.0.0
     dev: false
 
@@ -8172,14 +7925,11 @@
     hasBin: true
     dev: true
 
-<<<<<<< HEAD
   /semver/7.0.0:
     resolution: {integrity: sha512-+GB6zVA9LWh6zovYQLALHwv5rb2PHGlJi3lfiqIHxR0uuwCgefcOJc59v9fv1w8GbStwxuuqqAjI9NMAOOgq1A==}
     hasBin: true
     dev: true
 
-=======
->>>>>>> ec70754a
   /semver/7.3.8:
     resolution: {integrity: sha512-NB1ctGL5rlHrPJtFDVIVzTyQylMLu9N9VICA6HSFJo8MCGVTMW6gfpicwKmmK/dAjTOrqu5l63JJOpDSrAis3A==}
     engines: {node: '>=10'}
@@ -9192,29 +8942,6 @@
       picocolors: 1.0.0
     dev: true
 
-<<<<<<< HEAD
-=======
-  /update-notifier/5.1.0:
-    resolution: {integrity: sha512-ItnICHbeMh9GqUy31hFPrD1kcuZ3rpxDZbf4KUDavXwS0bW5m7SLbDQpGX3UYr072cbrF5hFUs3r5tUsPwjfHw==}
-    engines: {node: '>=10'}
-    dependencies:
-      boxen: 5.1.2
-      chalk: 4.1.2
-      configstore: 5.0.1
-      has-yarn: 2.1.0
-      import-lazy: 2.1.0
-      is-ci: 2.0.0
-      is-installed-globally: 0.4.0
-      is-npm: 5.0.0
-      is-yarn-global: 0.3.0
-      latest-version: 5.1.0
-      pupa: 2.1.1
-      semver: 7.3.8
-      semver-diff: 3.1.1
-      xdg-basedir: 4.0.0
-    dev: true
-
->>>>>>> ec70754a
   /uri-js/4.4.1:
     resolution: {integrity: sha512-7rKUyy33Q1yc98pQ1DAmLtwX109F7TIfWlW1Ydo8Wl1ii1SeHieeh0HHfPeL2fMXK6z0s8ecKs9frCuLJvndBg==}
     dependencies:
@@ -9817,13 +9544,8 @@
     hasBin: true
     requiresBuild: true
     dependencies:
-<<<<<<< HEAD
       '@electron/get': 2.0.2
       '@types/node': 16.18.0
-=======
-      '@electron/get': 2.0.1
-      '@types/node': 16.11.64
->>>>>>> ec70754a
       extract-zip: 2.0.1
     transitivePeerDependencies:
       - supports-color
@@ -9854,17 +9576,10 @@
       - supports-color
     dev: false
 
-<<<<<<< HEAD
   github.com/ciderapp/node_airtunes2/417b6e780f8f39b2d014435d3c0364b80eeef438:
     resolution: {tarball: https://codeload.github.com/ciderapp/node_airtunes2/tar.gz/417b6e780f8f39b2d014435d3c0364b80eeef438}
     name: airtunes2
     version: 2.3.7
-=======
-  github.com/ciderapp/node_airtunes2/04b9129d853f1baacff9d69cbff1d9f7198a7223:
-    resolution: {tarball: https://codeload.github.com/ciderapp/node_airtunes2/tar.gz/04b9129d853f1baacff9d69cbff1d9f7198a7223}
-    name: airtunes2
-    version: 2.3.5
->>>>>>> ec70754a
     hasBin: true
     requiresBuild: true
     dependencies:
