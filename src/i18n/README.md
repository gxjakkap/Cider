# Cider i18n Notices & Changelog

Some notes about Cider's i18n support.

- Localization files are stored in `json` format aka "JavaScript Object Notation".
- The default language is English.
- The default language is used for messages that are not translated.
- Try when possible to keep the messages the similar in length to the English ones.
- Most of the strings in the content area are provided and translated by Apple themselves, and do not need to be translated.
- The language Apple Music uses are dependent on the storefront region.

# Multiple Plural Forms

Multiple plural forms can be supported as below: 

The keys and its meanings are here : https://github.com/prantlf/fast-plural-rules/blob/master/docs/languages.md#supported-languages

For example , English is in Plural rule #1 and has 2 keys ```one``` and ```other```

Russian is in Plural rule #7 (3 forms) : ```one```, ```few``` and ```other```

How it is implemented for English:

```
 "term.track": {
    "one" : "track",
    "other" : "tracks"
  },
```


## Localization Notices

Several changes have been made to configuration options and will be listed below with the relevant locales that have
been modified, the ones not mentioned in the list need modifying.

* `settings.option.experimental.closeButtonBehaviour`: Changed to `close_button_hide` - Should be "Close Button Should Hide the Application". `.quit`, `.minimizeTaskbar` and `.minimizeTray` have been removed. Translations done for en_US.
* `action.update`: Added for `en_US`.
* `term.topResult`: "Top Result" - Added for `en_US`.
* `term.sharedPlaylists`: "Shared Playlists" - Added for `en_US`.
* `term.people`: "People" - Added for `en_US`.

Update 02/02/2022 17:16 UTC

* `term.newpreset.name`: Added for `en_US`.
* `term.addedpreset`: Added for `en_US`.
* `term.deletepreset.warn`: Added for `en_US`.
* `term.deletedpreset`: Added for `en_US`.
* `term.musicVideos`: Added for `en_US`.
* `term.stations`: Added for `en_US`.
* `term.curators`: Added for `en_US`.
* `term.appleCurators`: Added for `en_US`.
* `term.radioShows`: Added for `en_US`.
* `term.recordLabels`: Added for `en_US`.
* `term.videoExtras`: Added for `en_US`.
* `term.top`: Added for `en_US`.
* `action.newpreset`: Added for `en_US`.
* `action.deletepreset`: Added for `en_US`.

Update 04/02/2022 10:00 UTC

* `term.history`: Added for `en_US`.
* `action.copy`: Added for `en_US`.
* `settings.header.visual.theme`: Added for `en_US`.
* `settings.option.visual.theme.default`: Added for `en_US`.
* `settings.option.visual.theme.dark`: Added for `en_US`.
* `settings.option.experimental.copy_log`: Added for `en_US`.
* `settings.option.experimental.inline_playlists`: Added for `en_US`.

Update 05/02/2022 09:00 UTC

* `settings.header.audio.quality.hireslossless`: Added for `en_US`.
* `settings.header.audio.quality.hireslossless.description`: Added for `en_US`.
* `settings.header.audio.quality.lossless`: Added for `en_US`.
* `settings.header.audio.quality.lossless.description`: Added for `en_US`.
* `settings.option.audio.enableAdvancedFunctionality.ciderPPE`: Added for `en_US`.
* `settings.option.audio.enableAdvancedFunctionality.ciderPPE.description`: Added for `en_US`.

Update 06/02/2022 10:35 UTC

* `settings.header.audio.quality.hireslossless.description`: Brackets removed, handled in renderer.
* `settings.header.audio.quality.lossless.description`: Brackets removed, handled in renderer.
* `settings.header.audio.quality.high.description`: Added for `en_US`.
* `settings.header.audio.quality.auto`: Removed as default for MusicKit is 256.
* `settings.header.audio.quality.standard`: Replaced `settings.header.audio.quality.low` to match MusicKit naming.
* `settings.header.audio.quality.standard.description`: Added for `en_US`.

Update 08/02/2022 10:20 UTC

* `settings.option.general.updateCider`: Added for `en_US`.
* `settings.option.general.updateCider.branch`: Added for `en_US`.
* `settings.option.general.updateCider.branch.description`: Added for `en_US`.
* `settings.option.general.updateCider.branch.main`: Added for `en_US`.
* `settings.option.general.updateCider.branch.develop`: Added for `en_US`.
* `settings.option.audio.enableAdvancedFunctionality.ciderPPEStrength`: Added for `en_US`.
* `settings.option.audio.enableAdvancedFunctionality.ciderPPEStrength.description`: Added for `en_US`.
* `settings.option.audio.enableAdvancedFunctionality.ciderPPEStrength.standard`: Added for `en_US`.
* `settings.option.audio.enableAdvancedFunctionality.ciderPPEStrength.aggressive`: Added for `en_US`.
* `settings.warn.audio.enableAdvancedFunctionality.ciderPPE.compatibility`: Added for `en_US`.
* `settings.warn.audio.enableAdvancedFunctionality.audioSpatialization.compatibility`: Added for `en_US`.
* `term.requestError`: Added for `en_US`.
* `term.song.link.generate`: Added for `en_US`.

Update 10/02/2022 05:58 UTC

* `term.sortBy.dateAdded`: Added for `en_US`.

Update 12/02/2022 12:00 UTC

* Added support for multiple plural forms. [Details](#multiple-plural-forms)
* `term.version`: Added for `en_US`.
* `settings.option.visual.theme.github.download`: Added for `en_US`.
* `settings.prompt.visual.theme.github.URL`: Added for `en_US`.
* `settings.notyf.visual.theme.install.success`: Added for `en_US`.
* `settings.notyf.visual.theme.install.error`: Added for `en_US`.
* `term.defaultPresets`: Added for `en_US`.
* `term.userPresets`: Added for `en_US`.

Update 16/02/2022 21:45 UTC

* `term.audioControls`: Added for `en_US`.
* `settings.option.audio.volumeStep`: Added for `en_US`.
* `settings.option.audio.maxVolume`: Added for `en_US`.`

Update 17/02/2022 10:00 UTC

+ `settings.header.debug`: Added for `en_US`.
+ `settings.option.debug.copy_log`: Replaces `settings.option.experimental.copy_log`.
+ `settings.option.debug.openAppData`: Added for `en_US`
+ `action.open`: Added for `en_US`

Update 19/2/2022 21:00 UTC

* `term.noVideos`: Added for `en_US`
* `term.plugin`: Added for `en_US`
* `term.pluginMenu`: Added for `en_US`
* `term.replay`: Added for `en_US`
* `term.uniqueAlbums`: Added for `en_US`
* `term.uniqueArtists`: Added for `en_US`
* `term.uniqueSongs`: Added for `en_US`
* `term.topArtists`: Added for `en_US`
* `term.listenedTo`: Added for `en_US`
* `term.times`: Added for `en_US`
* `term.topAlbums`: Added for `en_US`
* `term.plays`: Added for `en_US`
* `term.topGenres`: Added for `en_US`
* `action.install`: Added for `en_US`
* `settings.option.general.resumebehavior`: Added for `en_US`
* `settings.option.general.resumebehavior.description`: Added for `en_US`
* `settings.option.general.resumebehavior.locally`: Added for `en_US`
* `settings.option.general.resumebehavior.locally.description`: Added for `en_US`
* `settings.option.general.resumebehavior.history`: Added for `en_US`
* `settings.option.general.resumebehavior.history.description`: Added for `en_US`
* `settings.option.audio.audioLab`: Added for `en_US`
* `settings.option.audio.audioLab.description`: Added for `en_US`
* `settings.warn.audioLab.withoutAF`: Added for `en_US`
* `settings.option.audio.enableAdvancedFunctionality.analogWarmth`: Added for `en_US`
* `settings.option.audio.enableAdvancedFunctionality.analogWarmth.description`: Added for `en_US`
* `settings.option.audio.enableAdvancedFunctionality.analogWarmthIntensity`: Added for `en_US`
* `settings.option.audio.enableAdvancedFunctionality.analogWarmthIntensity.description`: Added for `en_US`
* `settings.option.audio.enableAdvancedFunctionality.analogWarmthIntensity.smooth`: Added for `en_US`
* `settings.option.audio.enableAdvancedFunctionality.analogWarmthIntensity.warm`: Added for `en_US`
* `settings.option.audio.enableAdvancedFunctionality.tunedAudioSpatialization`: Added for `en_US`
* `settings.option.audio.enableAdvancedFunctionality.tunedAudioSpatialization.description`: Added for `en_US`
* `settings.option.audio.enableAdvancedFunctionality.tunedAudioSpatialization.profile`: Added for `en_US`
* `settings.option.audio.enableAdvancedFunctionality.tunedAudioSpatialization.profile.description`: Added for `en_US`
* `settings.option.audio.enableAdvancedFunctionality.tunedAudioSpatialization.profile.standard`: Added for `en_US`
* `settings.option.audio.enableAdvancedFunctionality.tunedAudioSpatialization.profile.audiophile`: Added for `en_US`
* `settings.header.visual.theme.github.page`: Added for `en_US`
* `settings.option.visual.theme.github.explore`: Added for `en_US`
* `settings.option.visual.theme.github.install.confirm`: Added for `en_US`
* `settings.option.experimental.unknownPlugin`: Added for `en_US`
* `settings.option.experimental.unknownPlugin.description`: Added for `en_US`

Update 25/02/2022 15:30 UTC

* `action.moveToTop`: Changed to `Move out of Folder` instead of `Move to top`

Update 27/02/2022 18:30 UTC

* `settings.notyf.updateCider.update-not-available`: Added for `en_US`
* `settings.notyf.updateCider.update-timeout`: Added for `en_US`
* `settings.notyf.updateCider.update-downloaded`: Added for `en_US`
* `settings.notyf.updateCider.update-error`: Added for `en_US`

Update 28/02/2022 13:00 UTC

* `term.time.days`: Added for `en_US`
* `term.time.day`: Added for `en_US`

Update 10/03/2022 14:00 UTC

* `settings.header.window`: Added for `en_US`
* `settings.header.window.description`: Added for `en_US`
* `settings.option.window.openOnStartup`: Added for `en_US`
* `settings.option.window.openOnStartup.hidden`: Added for `en_US`

Update 20/03/2022 00:01 UTC

* `term.creditDesignedBy`: Added for `en_US`

Update 29/03/2022 04:00 UTC

* `settings.option.audio.enableAdvancedFunctionality.ciderPPE.description`: Changed for `en_US` (Deleted for all language files)

Update 06/04/2022 08:30 UTC

* `settings.option.general.customizeSidebar`: Added for `en_US`
* `settings.option.general.customizeSidebar.customize`: Added for `en_US`
* `settings.option.window.useNativeTitleBar`: Added for `en_US`
* `settings.option.window.windowControlStyle.right`: Added for `en_US`
* `settings.option.window.windowControlStyle.left`: Added for `en_US`

Update 06/04/2022 16:45 UTC

* `settings.option.visual.windowStyle`: Added for `en_US`

Update 06/04/2022 18:45 UTC

* `action.cast.chromecast`: Added for `en_US`
* `action.cast.todevices`: Added for `en_US`
* `action.cast.stop`: Added for `en_US`
* `action.cast.airplay`: Added for `en_US`
* `action.cast.airplay.underdevelopment`: Added for `en_US`
* `action.cast.scan`: Added for `en_US`
* `action.cast.scanning`: Added for `en_US`

Update 07/04/2022 14:30 UTC

* `term.cast`: Added for `en_US`

Update 08/04/2022 08:00 UTC

* `action.createNew`: Added for `en_US`

Update 09/04/2022 11:00 UTC

* `term.disablePrivateSession`: Added for `en_US`	

Update 10/04/2022 07:30 UTC

* `settings.option.visual.uiscale`: Added for `en_US`

Update 11/04/2022 13:45 UTC

* `action.openArtworkInBrowser`: Added for `en_US`

Update 09/04/2022 13:45 UTC

* `action.tray.show`: Changed for `en_US` (Deleted for all language files)

Update 14/04/2022 14:30 UTC

* `term.variables`: Added for `en_US`
* `settings.option.connectivity.discordRPC.clientName`: Added for `en_US`
* `settings.option.connectivity.discordRPC.detailsFormat`: Added for `en_US`
* `settings.option.connectivity.discordRPC.stateFormat`: Added for `en_US`
* `settings.header.connectivity.discordRPC.cider`: Removed from `en_US`
* `settings.header.connectivity.discordRPC.appleMusic`: Removed from `en_US`

Update 16/04/2022 9:30 UTC

* `settings.header.connect`: Added for `en_US`

Update 22/04/2022 13:00 UTC

* `settings.option.general.keybindings`: Added for `en_US`
* `settings.option.general.keybindings.open`: Added for `en_US`

<<<<<<< HEAD
Update 25/04/2022 00:21 UTC

*  `settings.description.search`: Added for `en_US`
*  `settings.description.albums`: Added for `en_US`
*  `settings.description.artists`: Added for `en_US`
*  `settings.description.browse`: Added for `en_US`
*  `settings.description.private`: Added for `en_US`
*  `settings.description.remote`: Added for `en_US`
*  `settings.description.audio`: Added for `en_US`
*  `settings.description.plugins`: Added for `en_US`
*  `settings.description.cast`: Added for `en_US`
*  `settings.description.settings`: Added for `en_US`
*  `settings.description.developer`: Added for `en_US`
=======
Update 22/04/2022 16:00 UTC

* `settings.option.visual.theme.github.openfolder`: Added for `en_US`
>>>>>>> 53472867
<|MERGE_RESOLUTION|>--- conflicted
+++ resolved
@@ -267,7 +267,10 @@
 * `settings.option.general.keybindings`: Added for `en_US`
 * `settings.option.general.keybindings.open`: Added for `en_US`
 
-<<<<<<< HEAD
+Update 22/04/2022 16:00 UTC
+
+* `settings.option.visual.theme.github.openfolder`: Added for `en_US`
+
 Update 25/04/2022 00:21 UTC
 
 *  `settings.description.search`: Added for `en_US`
@@ -281,8 +284,3 @@
 *  `settings.description.cast`: Added for `en_US`
 *  `settings.description.settings`: Added for `en_US`
 *  `settings.description.developer`: Added for `en_US`
-=======
-Update 22/04/2022 16:00 UTC
-
-* `settings.option.visual.theme.github.openfolder`: Added for `en_US`
->>>>>>> 53472867
