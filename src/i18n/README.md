# Cider i18n Notices & Changelog

Some notes about Cider's i18n support.

- Localization files are stored in `json` format aka `JavaScript Object Notation`.
- The default language is English.
- The default language is used for messages that are not translated.
- Try when possible to keep the messages the similar in length to the English ones.
- Most of the strings in the content area are provided and translated by Apple themselves, and do not need to be translated.
- The language Apple Music uses are dependent on the storefront region.

# Multiple Plural Forms

Multiple plural forms can be supported as below:

The keys and its meanings are here: https://github.com/prantlf/fast-plural-rules/blob/master/docs/languages.md#supported-languages

For example, English is in Plural rule #1 and has 2 keys ```one``` and ```other```

Russian is in Plural rule #7 (3 forms): ```one```, ```few``` and ```other```

How it is implemented for English:

```
 "term.track": {
    "one` : "track",
    "other" : "tracks"
  },
```


## Localization Notices

Several changes have been made to configuration options and will be listed below with the relevant locales that have been modified, the ones not mentioned in the list need modifying.

* `settings.option.experimental.closeButtonBehaviour`: Changed to `close_button_hide` - Should be `Close Button Should Hide the Application`. `.quit`, `.minimizeTaskbar` and `.minimizeTray` have been removed. Translations done for en_US.
* `action.update`: Added for `en_US`
* `term.topResult`: `Top Result` - Added for `en_US`
* `term.sharedPlaylists`: `Shared Playlists` - Added for `en_US`
* `term.people`: `People` - Added for `en_US`

Update 02/02/2022 17:16 UTC

* `term.newpreset.name`: Added for `en_US`
* `term.addedpreset`: Added for `en_US`
* `term.deletepreset.warn`: Added for `en_US`
* `term.deletedpreset`: Added for `en_US`
* `term.musicVideos`: Added for `en_US`
* `term.stations`: Added for `en_US`
* `term.curators`: Added for `en_US`
* `term.appleCurators`: Added for `en_US`
* `term.radioShows`: Added for `en_US`
* `term.recordLabels`: Added for `en_US`
* `term.videoExtras`: Added for `en_US`
* `term.top`: Added for `en_US`
* `action.newpreset`: Added for `en_US`
* `action.deletepreset`: Added for `en_US`

Update 04/02/2022 10:00 UTC

* `term.history`: Added for `en_US`
* `action.copy`: Added for `en_US`
* `settings.header.visual.theme`: Added for `en_US`
* `settings.option.visual.theme.default`: Added for `en_US`
* `settings.option.visual.theme.dark`: Added for `en_US`
* `settings.option.experimental.copy_log`: Added for `en_US`
* `settings.option.experimental.inline_playlists`: Added for `en_US`

Update 05/02/2022 09:00 UTC

* `settings.header.audio.quality.hireslossless`: Added for `en_US`
* `settings.header.audio.quality.hireslossless.description`: Added for `en_US`
* `settings.header.audio.quality.lossless`: Added for `en_US`
* `settings.header.audio.quality.lossless.description`: Added for `en_US`
* `settings.option.audio.enableAdvancedFunctionality.ciderPPE`: Added for `en_US`
* `settings.option.audio.enableAdvancedFunctionality.ciderPPE.description`: Added for `en_US`

Update 06/02/2022 10:35 UTC

* `settings.header.audio.quality.hireslossless.description`: Brackets removed, handled in renderer
* `settings.header.audio.quality.lossless.description`: Brackets removed, handled in renderer
* `settings.header.audio.quality.high.description`: Added for `en_US`
* `settings.header.audio.quality.auto`: Removed as default for MusicKit is 256
* `settings.header.audio.quality.standard`: Replaced `settings.header.audio.quality.low` to match MusicKit naming
* `settings.header.audio.quality.standard.description`: Added for `en_US`

Update 08/02/2022 10:20 UTC

* `settings.option.general.updateCider`: Added for `en_US`
* `settings.option.general.updateCider.branch`: Added for `en_US`
* `settings.option.general.updateCider.branch.description`: Added for `en_US`
* `settings.option.general.updateCider.branch.main`: Added for `en_US`
* `settings.option.general.updateCider.branch.develop`: Added for `en_US`
* `settings.option.audio.enableAdvancedFunctionality.ciderPPEStrength`: Added for `en_US`
* `settings.option.audio.enableAdvancedFunctionality.ciderPPEStrength.description`: Added for `en_US`
* `settings.option.audio.enableAdvancedFunctionality.ciderPPEStrength.standard`: Added for `en_US`
* `settings.option.audio.enableAdvancedFunctionality.ciderPPEStrength.aggressive`: Added for `en_US`
* `settings.warn.audio.enableAdvancedFunctionality.ciderPPE.compatibility`: Added for `en_US`
* `settings.warn.audio.enableAdvancedFunctionality.audioSpatialization.compatibility`: Added for `en_US`
* `term.requestError`: Added for `en_US`
* `term.song.link.generate`: Added for `en_US`

Update 10/02/2022 05:58 UTC

* `term.sortBy.dateAdded`: Added for `en_US`

Update 12/02/2022 12:00 UTC

* Added support for multiple plural forms. [Details](#multiple-plural-forms)
* `term.version`: Added for `en_US`
* `settings.option.visual.theme.github.download`: Added for `en_US`
* `settings.prompt.visual.theme.github.URL`: Added for `en_US`
* `settings.notyf.visual.theme.install.success`: Added for `en_US`
* `settings.notyf.visual.theme.install.error`: Added for `en_US`
* `term.defaultPresets`: Added for `en_US`
* `term.userPresets`: Added for `en_US`

Update 16/02/2022 21:45 UTC

* `term.audioControls`: Added for `en_US`
* `settings.option.audio.volumeStep`: Added for `en_US`
* `settings.option.audio.maxVolume`: Added for `en_US`

Update 17/02/2022 10:00 UTC

+ `settings.header.debug`: Added for `en_US`
+ `settings.option.debug.copy_log`: Replaces `settings.option.experimental.copy_log`
+ `settings.option.debug.openAppData`: Added for `en_US`
+ `action.open`: Added for `en_US`

Update 19/02/2022 21:00 UTC

* `term.noVideos`: Added for `en_US`
* `term.plugin`: Added for `en_US`
* `term.pluginMenu`: Added for `en_US`
* `term.replay`: Added for `en_US`
* `term.uniqueAlbums`: Added for `en_US`
* `term.uniqueArtists`: Added for `en_US`
* `term.uniqueSongs`: Added for `en_US`
* `term.topArtists`: Added for `en_US`
* `term.listenedTo`: Added for `en_US`
* `term.times`: Added for `en_US`
* `term.topAlbums`: Added for `en_US`
* `term.plays`: Added for `en_US`
* `term.topGenres`: Added for `en_US`
* `action.install`: Added for `en_US`
* `settings.option.general.resumebehavior`: Added for `en_US`
* `settings.option.general.resumebehavior.description`: Added for `en_US`
* `settings.option.general.resumebehavior.locally`: Added for `en_US`
* `settings.option.general.resumebehavior.locally.description`: Added for `en_US`
* `settings.option.general.resumebehavior.history`: Added for `en_US`
* `settings.option.general.resumebehavior.history.description`: Added for `en_US`
* `settings.option.audio.audioLab`: Added for `en_US`
* `settings.option.audio.audioLab.description`: Added for `en_US`
* `settings.warn.audioLab.withoutAF`: Added for `en_US`
* `settings.option.audio.enableAdvancedFunctionality.analogWarmth`: Added for `en_US`
* `settings.option.audio.enableAdvancedFunctionality.analogWarmth.description`: Added for `en_US`
* `settings.option.audio.enableAdvancedFunctionality.analogWarmthIntensity`: Added for `en_US`
* `settings.option.audio.enableAdvancedFunctionality.analogWarmthIntensity.description`: Added for `en_US`
* `settings.option.audio.enableAdvancedFunctionality.analogWarmthIntensity.smooth`: Added for `en_US`
* `settings.option.audio.enableAdvancedFunctionality.analogWarmthIntensity.warm`: Added for `en_US`
* `settings.option.audio.enableAdvancedFunctionality.tunedAudioSpatialization`: Added for `en_US`
* `settings.option.audio.enableAdvancedFunctionality.tunedAudioSpatialization.description`: Added for `en_US`
* `settings.option.audio.enableAdvancedFunctionality.tunedAudioSpatialization.profile`: Added for `en_US`
* `settings.option.audio.enableAdvancedFunctionality.tunedAudioSpatialization.profile.description`: Added for `en_US`
* `settings.option.audio.enableAdvancedFunctionality.tunedAudioSpatialization.profile.standard`: Added for `en_US`
* `settings.option.audio.enableAdvancedFunctionality.tunedAudioSpatialization.profile.audiophile`: Added for `en_US`
* `settings.header.visual.theme.github.page`: Added for `en_US`
* `settings.option.visual.theme.github.explore`: Added for `en_US`
* `settings.option.visual.theme.github.install.confirm`: Added for `en_US`
* `settings.option.experimental.unknownPlugin`: Added for `en_US`
* `settings.option.experimental.unknownPlugin.description`: Added for `en_US`

Update 25/02/2022 15:30 UTC

* `action.moveToTop`: Changed to `Move out of Folder` instead of `Move to top`

Update 27/02/2022 18:30 UTC

* `settings.notyf.updateCider.update-not-available`: Added for `en_US`
* `settings.notyf.updateCider.update-timeout`: Added for `en_US`
* `settings.notyf.updateCider.update-downloaded`: Added for `en_US`
* `settings.notyf.updateCider.update-error`: Added for `en_US`

Update 28/02/2022 13:00 UTC

* `term.time.days`: Added for `en_US`
* `term.time.day`: Added for `en_US`

Update 10/03/2022 14:00 UTC

* `settings.header.window`: Added for `en_US`
* `settings.header.window.description`: Added for `en_US`
* `settings.option.window.openOnStartup`: Added for `en_US`
* `settings.option.window.openOnStartup.hidden`: Added for `en_US`

Update 20/03/2022 00:01 UTC

* `term.creditDesignedBy`: Added for `en_US`

Update 29/03/2022 04:00 UTC

* `settings.option.audio.enableAdvancedFunctionality.ciderPPE.description`: Changed for `en_US` (Deleted for all language files)

Update 06/04/2022 08:30 UTC

* `settings.option.general.customizeSidebar`: Added for `en_US`
* `settings.option.general.customizeSidebar.customize`: Added for `en_US`
* `settings.option.window.useNativeTitleBar`: Added for `en_US`
* `settings.option.window.windowControlStyle.right`: Added for `en_US`
* `settings.option.window.windowControlStyle.left`: Added for `en_US`

Update 06/04/2022 16:45 UTC

* `settings.option.visual.windowStyle`: Added for `en_US`

Update 06/04/2022 18:45 UTC

* `action.cast.chromecast`: Added for `en_US`
* `action.cast.todevices`: Added for `en_US`
* `action.cast.stop`: Added for `en_US`
* `action.cast.airplay`: Added for `en_US`
* `action.cast.airplay.underdevelopment`: Added for `en_US`
* `action.cast.scan`: Added for `en_US`
* `action.cast.scanning`: Added for `en_US`

Update 07/04/2022 14:30 UTC

* `term.cast`: Added for `en_US`

Update 08/04/2022 08:00 UTC

* `action.createNew`: Added for `en_US`

Update 09/04/2022 11:00 UTC

* `term.disablePrivateSession`: Added for `en_US`

Update 10/04/2022 07:30 UTC

* `settings.option.visual.uiscale`: Added for `en_US`

Update 11/04/2022 13:45 UTC

* `action.openArtworkInBrowser`: Added for `en_US`

Update 09/04/2022 13:45 UTC

* `action.tray.show`: Changed for `en_US` (Deleted for all language files)

Update 14/04/2022 14:30 UTC

* `term.variables`: Added for `en_US`
* `settings.option.connectivity.discordRPC.clientName`: Added for `en_US`
* `settings.option.connectivity.discordRPC.detailsFormat`: Added for `en_US`
* `settings.option.connectivity.discordRPC.stateFormat`: Added for `en_US`
* `settings.header.connectivity.discordRPC.cider`: Removed from `en_US`
* `settings.header.connectivity.discordRPC.appleMusic`: Removed from `en_US`

Update 16/04/2022 9:30 UTC

* `settings.header.connect`: Added for `en_US`

Update 22/04/2022 13:00 UTC

* `settings.option.general.keybindings`: Added for `en_US`
* `settings.option.general.keybindings.open`: Added for `en_US`

Update 22/04/2022 16:00 UTC

* `settings.option.visual.theme.github.openfolder`: Added for `en_US`

Update 24/04/2022 19:00 UTC

* `settings.option.audio.changePlaybackRate`: Added for `en_US`
* `settings.option.audio.playbackRate`: Added for `en_US`
* `settings.option.audio.playbackRate.change`: Added for `en_US`

Update 25/04/2022 00:21 UTC

* `settings.description.search`: Added for `en_US`
* `settings.description.albums`: Added for `en_US`
* `settings.description.artists`: Added for `en_US`
* `settings.description.browse`: Added for `en_US`
* `settings.description.private`: Added for `en_US`
* `settings.description.remote`: Added for `en_US`
* `settings.description.audio`: Added for `en_US`
* `settings.description.plugins`: Added for `en_US`
* `settings.description.cast`: Added for `en_US`
* `settings.description.settings`: Added for `en_US`
* `settings.description.developer`: Added for `en_US`

Update 28/04/2022 21:45 UTC

* `settings.option.general.resumetabs`: Added for `en_US`
* `settings.option.general.resumetabs.description`: Added for `en_US`
* `settings.option.general.resumetabs.dynamic`: Added for `en_US`
* `settings.option.general.resumetabs.dynamic.description`: Added for `en_US`
* `term.dynamic`: Added for `en_US`

Update 29/04/2022 00:00 UTC
* `menubar.options.about`: Added for `en_US`
* `menubar.options.settings`: Added for `en_US`
* `menubar.options.quit`: Added for `en_US`
* `menubar.options.view`: Added for `en_US`
* `menubar.options.reload`: Added for `en_US`
* `menubar.options.forcereload`: Added for `en_US`
* `menubar.options.toggledevtools`: Added for `en_US`
* `menubar.options.window`: Added for `en_US`
* `menubar.options.minimize`: Added for `en_US`
* `menubar.options.toggleprivate`: Added for `en_US`
* `menubar.options.webremote`: Added for `en_US`
* `menubar.options.audio`: Added for `en_US`
* `menubar.options.plugins`: Added for `en_US`
* `menubar.options.control`: Added for `en_US`
* `menubar.options.next`: `Added for `en_US`
* `menubar.options.previous`: Added for `en_US`
* `menubar.options.volumeup`: Added for `en_US`
* `menubar.options.volumedown`: Added for `en_US`
* `menubar.options.browse`: Added for `en_US`
* `menubar.options.artists`: Added for `en_US`
* `menubar.options.search`: Added for `en_US`
* `menubar.options.albums`: Added for `en_US`
* `menubar.options.cast`: Added for `en_US`
* `menubar.options.account`: Added for `en_US`
* `menubar.options.accountsettings`: Added for `en_US`
* `menubar.options.signout`: Added for `en_US`
* `menubar.options.support`: Added for `en_US`
* `menubar.options.discord`: Added for `en_US`
* `menubar.options.github`: Added for `en_US`
* `menubar.options.report`: Added for `en_US`
* `menubar.options.bug`: Added for `en_US`
* `menubar.options.feature`: Added for `en_US`
* `menubar.options.trans`: Added for `en_US`
* `menubar.options.license`: Added for `en_US`
* `menubar.options.conf`: Added for `en_US`

Update 08/05/2022 00:29 UTC

* `settings.option.visual.theme.github.available`: Added for `en_US`
* `settings.option.visual.theme.github.applied`: Added for `en_US`

Update 09/05/2022 01:50 UTC

* `menubar.options.listennow`: Added for `en_US`
* `menubar.options.recentlyAdded`: Added for `en_US`
* `menubar.options.songs`: Added for `en_US`
* `settings.description.listnow`: Added for `en_US`
* `settings.description.recentAdd`: Added for `en_US`
* `settings.description.songs`: Added for `en_US`
* `settings.option.general.keybindings.pressCombination`: Added for `en_US`
* `settings.option.general.keybindings.pressEscape`: Added for `en_US`
* `settings.option.visual.theme.github.available`: Added for `en_US`
* `settings.option.visual.theme.github.applied`: Added for `en_US`

Update 09/05/2022 19:30 UTC

* `settings.option.audio.enableAdvancedFunctionality.audioSpatialization`: Deleted for all language files
* `settings.option.audio.enableAdvancedFunctionality.audioSpatialization.description`: Deleted for all language files

Update 12/05/2022 19:00 UTC

* `settings.option.audio.enableAdvancedFunctionality.atmosphereRealizerMode.NATURAL_STANDARD`: Added for `en_US`
* `settings.option.audio.enableAdvancedFunctionality.atmosphereRealizerMode.NATURAL_HIGH`: Added for `en_US`
* `settings.option.audio.enableAdvancedFunctionality.atmosphereRealizerMode.NATURAL_PLUS`: Added for `en_US`
* `settings.option.audio.enableAdvancedFunctionality.tunedAudioSpatialization.profile.standard`: Added for `en_US`
* `settings.option.audio.enableAdvancedFunctionality.tunedAudioSpatialization.profile.soundstage`: Added for `en_US`
* `settings.option.audio.enableAdvancedFunctionality.tunedAudioSpatialization.profile.separation`: Added for `en_US`

Update 12/05/2022 22:50 UTC

* `settings.option.audio.dbspl.display`: Added for `en_US`
* `settings.option.audio.dbspl.description`: Added for `en_US`
* `settings.option.audio.dbfs.calibration`: Added for `en_US`
* `settings.option.audio.dbfs.description`: Added for `en_US`

Update 14/05/2022 02:00 UTC

* `settings.option.audio.enableAdvancedFunctionality.atmosphereRealizerMode.NATURAL_HIGH`: Deleted for all language files
* `settings.option.audio.enableAdvancedFunctionality.atmosphereRealizerMode.NATURAL_STANDARD`: Renamed for `en_US`
* `settings.option.audio.enableAdvancedFunctionality.atmosphereRealizerMode.NATURAL_PLUS`: Renamed for `en_US`
* `settings.option.audio.enableAdvancedFunctionality.atmosphereRealizerMode.E68_1`: Added for `en_US`
* `settings.option.audio.enableAdvancedFunctionality.atmosphereRealizerMode.E68_2`: Added for `en_US`
* `settings.option.audio.enableAdvancedFunctionality.atmosphereRealizerMode.E168_1`: Added for `en_US`
* `settings.option.audio.enableAdvancedFunctionality.atmosphereRealizerMode.Z3600`: Added for `en_US`
* `settings.option.audio.enableAdvancedFunctionality.atmosphereRealizerMode.Z8500A`: Added for `en_US`
* `settings.option.audio.enableAdvancedFunctionality.atmosphereRealizerMode.Z8500B`: Added for `en_US`
* `settings.option.audio.enableAdvancedFunctionality.atmosphereRealizerMode.Z8500C`: Added for `en_US`

Update 18/05/2022 14:20 UTC

* `action.tray.playpause`: Added for `en_US`,
* `action.tray.next`: Added for `en_US`,
* `action.tray.previous`: Added for `en_US`,

Update 22/05/2022 03:53 UTC
* `settings.option.audio.enableAdvancedFunctionality.tunedAudioSpatialization.profile.diffused`: Added for `en_US`

Update 22/05/2022 14:32 UTC

* `notification.connectionError`: Deleted for all language files
* `settings.button.visual.theme.github.openfolder`: Deleted for all language files
* `settings.header.audio.quality.auto`: Deleted for all language files
* `settings.header.audio.quality.enhanced`: Deleted for all language files
* `settings.header.audio.quality.low`: Deleted for all language files
* `settings.header.connectivity.discordRPC.appleMusic`: Deleted for all language files
* `settings.header.connectivity.discordRPC.cider`: Deleted for all language files
* `settings.option.audio.enableAdvancedFunctionality.atmosphereRealizerMode.NATURAL_HIGH`: Deleted for all language files
* `settings.option.audio.enableAdvancedFunctionality.audioSpatialization`: Deleted for all language files
* `settings.option.audio.enableAdvancedFunctionality.audioSpatialization.description`: Deleted for all language files
* `settings.option.experimental.closeButtonBehaviour`: Deleted for all language files
* `settings.option.experimental.closeButtonBehaviour.minimizeTaskbar`: Deleted for all language files
* `settings.option.experimental.closeButtonBehaviour.minimizeTray`: Deleted for all language files
* `settings.option.experimental.closeButtonBehaviour.quit`: Deleted for all language files
* `settings.option.experimental.close_button_hide`: Deleted for all language files
* `settings.option.experimental.copy_log`: Deleted for all language files
* `term.spacializedAudioSetting`: Deleted for all language files
* `term.updateCider`: Deleted for all language files

Update 24/05/2022 20:30 UTC

* `settings.option.visual.transparent.description`: Updated in `el_GR`, `en_OWO`, `en_US`, `es_ES`, `es_MX`, `hu_HU`, `in_ID`, `ja_JP`, `ko_KR`, `nl_NL`, `tr_TR`, please verify if it is correct

Update 24/05/2022 21:15 UTC

* `settings.option.general.updateCider`: Deleted for all language files
* `settings.option.general.updateCider.branch`: Deleted for all language files
* `settings.option.general.updateCider.branch.description`: Deleted for all language files
* `settings.option.general.updateCider.branch.main`: Deleted for all language files
* `settings.option.general.updateCider.branch.develop`: Deleted for all language files
* `settings.notyf.updateCider.update-error`: Deleted for all language files

Update 30/5/2022 05:35 UTC

* `settings.option.audio.enableAdvancedFunctionality.atmosphereRealizerMode.BSCBM`: Added to `en_US`
* `settings.option.audio.enableAdvancedFunctionality.atmosphereRealizerMode.CUDDLE`: Added to `en_US`
* `settings.option.audio.enableAdvancedFunctionality.tunedAudioSpatialization.profile.bplk`: Added to `en_US`
* `settings.option.audio.enableAdvancedFunctionality.tunedAudioSpatialization.profile.hw2k`: Added to `en_US`
* `settings.option.audio.enableAdvancedFunctionality.ciderPPEStrength.adaptive`: Added to `en_US`
* `settings.option.audio.enableAdvancedFunctionality.ciderPPEStrength.legacy`: Added to `en_US`

Update 03/06/2022 11:40 UTC

* `settings.option.connectivity.discordRPC.reload`: Added to `en_US`
* `settings.option.connectivity.discordRPC.reconnectedToUser`: Added to `en_US`

Update 04/06/2022 03:00 UTC

* `term.cast`: Added to `en_US`
*  `term.playpause`: Added to `en_US`
*  `term.reload`: Added to `en_US`
*  `term.toggleprivate`: Added to `en_US`
*  `term.webremote`: Added to `en_US`
*  `term.cast2`: Added to `en_US`
*  `term.quit`: Added to `en_US`
*  `menubar.options.zoom`: Added to `en_US`
*  `term.zoomin`: Added to `en_US`
*  `term.zoomout`: Added to `en_US`
*  `term.zoomreset`: Added to `en_US`
*  `term.fullscreen`: Added to `en_US`
*  `settings.option.general.keybindings.library`: Added to `en_US`
*  `settings.option.general.keybindings.session`: Added to `en_US`
*  `settings.option.general.keybindings.control`: Added to `en_US`
*  `settings.option.general.keybindings.interface`: Added to `en_US`
*  `settings.option.general.keybindings.advanced`: Added to `en_US`

*  `action.tray.quit`: Deleted for all language files
*  `action.tray.playpause`: Deleted for all language files
*  `action.tray.next`: Deleted for all language files
*  `action.tray.previous`: Deleted for all language files
*  `menubar.options.about`: Deleted for all language files
*  `menubar.options.settings`: Deleted for all language files
*  `menubar.options.quit`: Deleted for all language files
*  `menubar.options.toggleprivate`: Deleted for all language files
*  `menubar.options.webremote`: Deleted for all language files
*  `menubar.options.audio`: Deleted for all language files
*  `menubar.options.next`: Deleted for all language files
*  `menubar.options.previous`: Deleted for all language files
*  `menubar.options.browse`: Deleted for all language files
*  `menubar.options.artists`: Deleted for all language files
*  `menubar.options.search`: Deleted for all language files
*  `menubar.options.albums`: Deleted for all language files
*  `menubar.options.cast`: Deleted for all language files
*  `menubar.options.accountsettings`: Deleted for all language files
*  `menubar.options.discord`: Deleted for all language files
*  `menubar.options.github`: Deleted for all language files,
*  `menubar.options.listennow`: Deleted for all language files
*  `menubar.options.recentlyAdded`: Deleted for all language files
*  `menubar.options.songs`: Deleted for all language files
*  `settings.option.general.keybindings.open`: Deleted for all language files
*  `menubar.options.playpause`: Deleted for all language files
Update 10/06/2022 20:00 UTC

* `settings.option.visual.purplePodcastPlaybackBar`: Added to `en_US`

Update 14/06/2022 14:10 UTC

* `term.themeManaged`: Added to `en_US`

<<<<<<< HEAD
Update 21/06/2022 20:39 UTC

* `term.showSearch`: Added to `en_US`
* `term.hideSearch`: Added to `en_US`
=======

Update 15/06/2022 20:00 UTC

* `settings.notyf.connectivity.lastfmScrobble.connectError`: Added to `en_US`
* `settings.notyf.connectivity.lastfmScrobble.connectSuccess`: Added to `en_US`
* `settings.notyf.connectivity.lastfmScrobble.connecting`: Added to `en_US`

Update 19/06/2022 12:00 UTC

* `settings.option.connectivity.lastfmScrobble.filterLoop.description`: Added to `en_US`

Update 23/06/2022 04:00 UTC

* `settings.option.connectivity.lastfmScrobble.filterTypes`: Added to `en_US`
>>>>>>> 225a0bfa
<|MERGE_RESOLUTION|>--- conflicted
+++ resolved
@@ -497,13 +497,6 @@
 
 * `term.themeManaged`: Added to `en_US`
 
-<<<<<<< HEAD
-Update 21/06/2022 20:39 UTC
-
-* `term.showSearch`: Added to `en_US`
-* `term.hideSearch`: Added to `en_US`
-=======
-
 Update 15/06/2022 20:00 UTC
 
 * `settings.notyf.connectivity.lastfmScrobble.connectError`: Added to `en_US`
@@ -514,7 +507,11 @@
 
 * `settings.option.connectivity.lastfmScrobble.filterLoop.description`: Added to `en_US`
 
+Update 21/06/2022 20:39 UTC
+
+* `term.showSearch`: Added to `en_US`
+* `term.hideSearch`: Added to `en_US`
+
 Update 23/06/2022 04:00 UTC
 
-* `settings.option.connectivity.lastfmScrobble.filterTypes`: Added to `en_US`
->>>>>>> 225a0bfa
+* `settings.option.connectivity.lastfmScrobble.filterTypes`: Added to `en_US`