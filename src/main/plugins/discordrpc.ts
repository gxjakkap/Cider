--- conflicted
+++ resolved
@@ -59,10 +59,6 @@
     const self = this;
     ipcMain.on("discordrpc:updateImage", async (_event, imageurl) => {
       if (!this._utils.getStoreValue("general.privateEnabled")) {
-<<<<<<< HEAD
-=======
-        console.log("[DEBUG] " + imageurl);
->>>>>>> 2da6ecad
         fetch("https://api.cider.sh/v1/images", {
           method: "POST",
           headers: {
