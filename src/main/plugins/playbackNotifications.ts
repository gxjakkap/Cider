import fetch from "electron-fetch";
import {nativeImage, Notification} from "electron";
import NativeImage = Electron.NativeImage;

export default class playbackNotifications {


    /**
     * Base Plugin Details (Eventually implemented into a GUI in settings)
     */
    public name: string = 'Playback Notifications';
    public description: string = 'Creates notifications on playback.';
    public version: string = '1.0.0';
    public author: string = 'Core';
    public contributors: string[] = ['Core', 'Monochromish'];

    private _utils: any;
    private _notification: Notification | undefined;
    private _artworkImage: { [key: string]: NativeImage } = {};
    private _artworkNums: Array<string> = [];

    /**
     * Creates playback notification
     * @param a: Music Attributes
     */
    createNotification(a: any): void {
        if (this._notification) {
            this._notification.close();
        }
<<<<<<< HEAD

        this._notification = new Notification({
            title: a.name,
            body: `${a.artistName} — ${a.albumName}`,
            silent: true,
            icon: this._artworkImage[a.artwork.url],
            urgency: 'low',
            actions: [
                {
                    'type': 'button',
                    'text': 'Play/Pause'
                },
                {
                    'type': 'button',
                    'text': 'Next'
                }
            ],
            toastXml: `<toast>
                        <visual>
                            <binding template="ToastGeneric">
                                <text id="1">${a.name ?? ''}</text>
                                <text id="2">${a.artistName ?? ''} - ${a.albumName ?? ''}</text>
                            </binding>
                        </visual>
                        <actions>
                            <action content="Play/Pause" activationType="protocol" arguments="cider://playpause/"/>
                            <action content="Next" activationType="protocol" arguments="cider://nextitem/"/>
                        </actions>
                    </toast>`
        });
=======
        const artworkUrl = a.artwork.url.replace('/{w}x{h}bb', '/512x512bb').replace('/2000x2000bb', '/35x35bb')
        fetch(artworkUrl).then(async blob => {
            const artworkImage = nativeImage.createFromBuffer(Buffer.from(await blob.arrayBuffer()));
            this._notification = new Notification({
                title: a.name,
                body: `${a.artistName} — ${a.albumName}`,
                silent: true,
                icon: artworkImage,
                urgency: 'low',
                actions: [
                    {
                        'type': 'button',
                        'text': 'Play/Pause'
                    },
                    {
                        'type': 'button',
                        'text': 'Next'
                    }
                ],
                toastXml: `
                <toast>
                    <visual>
                        <binding template="ToastText02">
                            <!-- <image id="1" src="${artworkUrl}" alt="img"/> -->
                            <text id="1">${a?.name.replace(/&/g, '&amp;')}</text>
                            <text id="2">${a?.artistName.replace(/&/g, '&amp;')} — ${a?.albumName.replace(/&/g, '&amp;')}</text>
                        </binding>
                    </visual>
                    <actions>
                        <action content="Play/Pause" activationType="protocol" arguments="cider://playpause/"/>
                        <action content="Next" activationType="protocol" arguments="cider://nextitem/"/>
                    </actions>
                </toast>`
            });
            this._notification.on('click', (event: any) => {
                this._utils.getWindow().show()
                this._utils.getWindow().focus()
            })
            this._notification.on('close', (event: any) => {
                this._notification = undefined;
            })
            this._notification.on('action', (event: any, action: any) => {
                if (action === 0) {
                    this._utils.playback.playPause()
                } else if (action === 1) {
                    this._utils.playback.next()
                }
            })
>>>>>>> 67c5d58e

        this._notification.on('click', (event: any) => {
            this._utils.getWindow().show()
            this._utils.getWindow().focus()
        })

        this._notification.on('close', (event: any) => {
            this._notification = undefined;
        })

        this._notification.on('action', (event: any, action: any) => {
            if (action === 'Play/Pause') {
                this._utils.playback.playPause()
            } else if (action === 'Next') {
                this._utils.playback.next()
            }
        })

        this._notification.show();

    }


    /*******************************************************************************************
     * Public Methods
     * ****************************************************************************************/

    /**
     * Runs on plugin load (Currently run on application start)
     */
    constructor(utils: any) {
        this._utils = utils;
        console.debug(`[Plugin][${this.name}] Loading Complete.`);

        utils.getIPCMain().on('playbackNotifications:create', (event: any, a: any) => {
            a.artwork.url = a.artwork.url.replace('/{w}x{h}bb', '/512x512bb').replace('/2000x2000bb', '/35x35bb');

            if (this._artworkNums.length > 20) {
                delete this._artworkImage[this._artworkNums[0]];
                this._artworkNums.shift();
            }

            if (this._artworkImage[a.artwork.url]) {
                this.createNotification(a);
            } else {
                fetch(a.artwork.url).then(async blob => {
                    this._artworkImage[a.artwork.url] = nativeImage.createFromBuffer(Buffer.from(await blob.arrayBuffer()));
                    this._artworkNums[this._artworkNums.length] = a.artwork.url;
                    this.createNotification(a);
                });
            }
        })
    }

}<|MERGE_RESOLUTION|>--- conflicted
+++ resolved
@@ -27,7 +27,6 @@
         if (this._notification) {
             this._notification.close();
         }
-<<<<<<< HEAD
 
         this._notification = new Notification({
             title: a.name,
@@ -45,44 +44,10 @@
                     'text': 'Next'
                 }
             ],
-            toastXml: `<toast>
-                        <visual>
-                            <binding template="ToastGeneric">
-                                <text id="1">${a.name ?? ''}</text>
-                                <text id="2">${a.artistName ?? ''} - ${a.albumName ?? ''}</text>
-                            </binding>
-                        </visual>
-                        <actions>
-                            <action content="Play/Pause" activationType="protocol" arguments="cider://playpause/"/>
-                            <action content="Next" activationType="protocol" arguments="cider://nextitem/"/>
-                        </actions>
-                    </toast>`
-        });
-=======
-        const artworkUrl = a.artwork.url.replace('/{w}x{h}bb', '/512x512bb').replace('/2000x2000bb', '/35x35bb')
-        fetch(artworkUrl).then(async blob => {
-            const artworkImage = nativeImage.createFromBuffer(Buffer.from(await blob.arrayBuffer()));
-            this._notification = new Notification({
-                title: a.name,
-                body: `${a.artistName} — ${a.albumName}`,
-                silent: true,
-                icon: artworkImage,
-                urgency: 'low',
-                actions: [
-                    {
-                        'type': 'button',
-                        'text': 'Play/Pause'
-                    },
-                    {
-                        'type': 'button',
-                        'text': 'Next'
-                    }
-                ],
-                toastXml: `
+            toastXml: `
                 <toast>
                     <visual>
                         <binding template="ToastText02">
-                            <!-- <image id="1" src="${artworkUrl}" alt="img"/> -->
                             <text id="1">${a?.name.replace(/&/g, '&amp;')}</text>
                             <text id="2">${a?.artistName.replace(/&/g, '&amp;')} — ${a?.albumName.replace(/&/g, '&amp;')}</text>
                         </binding>
@@ -92,36 +57,24 @@
                         <action content="Next" activationType="protocol" arguments="cider://nextitem/"/>
                     </actions>
                 </toast>`
-            });
-            this._notification.on('click', (event: any) => {
-                this._utils.getWindow().show()
-                this._utils.getWindow().focus()
-            })
-            this._notification.on('close', (event: any) => {
-                this._notification = undefined;
-            })
-            this._notification.on('action', (event: any, action: any) => {
-                if (action === 0) {
-                    this._utils.playback.playPause()
-                } else if (action === 1) {
-                    this._utils.playback.next()
-                }
-            })
->>>>>>> 67c5d58e
+        });
 
-        this._notification.on('click', (event: any) => {
+        // image implementation in windows toasts
+        //<image id="1" src="path to image" alt="img"/>
+
+        this._notification.on('click', (_: any) => {
             this._utils.getWindow().show()
             this._utils.getWindow().focus()
         })
 
-        this._notification.on('close', (event: any) => {
+        this._notification.on('close', (_: any) => {
             this._notification = undefined;
         })
 
         this._notification.on('action', (event: any, action: any) => {
-            if (action === 'Play/Pause') {
+            if (action === 0) {
                 this._utils.playback.playPause()
-            } else if (action === 'Next') {
+            } else if (action === 1) {
                 this._utils.playback.next()
             }
         })
