import * as ElectronStore from 'electron-store';
import * as electron from "electron";
import {app} from "electron";
import fetch from "electron-fetch";
export class Store {
    static cfg: ElectronStore;

    private defaults: any = {
        "main": {
            "PLATFORM": process.platform,
            "UPDATABLE": app.isPackaged && (!process.mas || !process.windowsStore || !process.env.FLATPAK_ID)
        },
        "general": {
            "close_button_hide": false,
<<<<<<< HEAD
=======
            "discordrpc": {
                "enabled": true,
                "client": "Cider",
                "clear_on_pause": true,
                "hide_buttons": false,
                "hide_timestamp": false,
                "state_format": "by {artist}",
                "details_format": "{title}",
            },
            "refreshInterval": 120000,
>>>>>>> 0ca0b34f
            "language": "en_US", // electron.app.getLocale().replace('-', '_') this can be used in future
            "playbackNotifications": true,
            "resumeOnStartupBehavior": "local",
            "privateEnabled": false,
            "themeUpdateNotification": true,
            "sidebarItems": {
                "recentlyAdded": true,
                "songs": true,
                "albums": true,
                "artists": true,
                "videos": true,
                "podcasts": true
            },
            "sidebarCollapsed": {
                "cider": false,
                "applemusic": false,
                "library": false,
                "amplaylists": false,
                "playlists": false
            },
            "onStartup": {
                "enabled": false,
                "hidden": false,
            },
            "resumeTabs": {
                "tab": "home",
                "dynamicData": ""
            },
            "keybindings": {
                "search": [
                    "CommandOrControl",
                    "F"
                ],
                "listnow": [
                    "CommandOrControl",
                    "L"
                ],
                "browse": [
                    "CommandOrControl",
                    "B"
                ],
                "recentAdd": [
                    "CommandOrControl",
                    "G"
                ],
                "songs" : [
                    "CommandOrControl",
                    "J"
                ],
                "albums": [
                    "CommandOrControl",
                    "A"
                ],
                "artists": [
                    "CommandOrControl",
                    "D"
                ],
                "togglePrivateSession": [
                    "CommandOrControl",
                    "P"
                ],
                "webRemote": [
                    "CommandOrControl",
                    process.platform == "darwin" ? "Option" : (process.platform == "linux" ? "Shift" : "Alt"),
                    "W"
                ],
                "audioSettings": [
                    "CommandOrControl",
                    process.platform == "darwin" ? "Option" : (process.platform == "linux" ? "Shift": "Alt"),
                    "A"
                ],
                "pluginMenu": [
                    "CommandOrControl",
                    process.platform == "darwin" ? "Option" : (process.platform == "linux" ? "Shift": "Alt"),
                    "P"
                ],
                "castToDevices": [
                    "CommandOrControl",
                    process.platform == "darwin" ? "Option" : (process.platform == "linux" ? "Shift": "Alt"),
                    "C"
                ],
                "settings": [
                    "CommandOrControl", // Who the hell uses a different key for this? Fucking Option?
                    ","
                ],
                "zoomn": [
                    "Control",
                    "numadd",
                ],
                "zoomt": [
                    "Control",
                    "numsub",
                ],
                "zoomrst": [
                    "Control",
                    "num0",
                ],
                "openDeveloperTools": [
                    "CommandOrControl",
                    "Shift",
                    "I"
                ]
            },
            "showLovedTracksInline": true
        },
        "connectivity": {
            "discord_rpc": {
                "enabled": true,
                "client": "Cider",
                "clear_on_pause": true,
                "hide_buttons": false,
                "hide_timestamp": false,
                "state_format": "by {artist}",
                "details_format": "{title}",
            },
            "lastfm": {
                "enabled": false,
                "scrobble_after": 50,
                "filter_loop": false,
                "secrets": {
                    "username": "",
                    "key": ""
                }

            },
        },
        "home": {
            "followedArtists": [],
            "favoriteItems": []
        },
        "libraryPrefs": {
            "songs": {
                "sort": "name",
                "sortOrder": "asc",
                "size": "normal"
            },
            "albums": {
                "sort": "name",
                "sortOrder": "asc",
                "viewAs": "covers"
            },
        },
        "audio": {
            "volume": 1,
            "volumeStep": 0.05,
            "maxVolume": 1,
            "lastVolume": 1,
            "muted": false,
            "playbackRate": 1,
            "quality": "HIGH",
            "seamless_audio": true,
            "normalization": false,
            "dBSPL": false,
            "dBSPLcalibration": 90,
            "maikiwiAudio": {
                "ciderPPE": false,
                "ciderPPE_value": "MAIKIWI",
                "atmosphereRealizer1": false,
                "atmosphereRealizer1_value": "NATURAL_STANDARD",
                "atmosphereRealizer2": false,
                "atmosphereRealizer2_value": "NATURAL_STANDARD",
                "spatial": false,
                "spatialProfile": "71_420maikiwi",
                "vibrantBass": { // Hard coded into the app. Don't include any of this config into exporting presets in store.ts
                    'frequencies': [17.182, 42.169, 53.763, 112.69, 119.65, 264.59, 336.57, 400.65, 505.48, 612.7, 838.7, 1155.3, 1175.6, 3406.8, 5158.6, 5968.1, 6999.9, 7468.6, 8862.9, 9666, 10109],
                    'Q': [2.5, 0.388, 5, 5, 2.5, 7.071, 14.14, 10, 7.071, 14.14, 8.409, 0.372, 7.071, 10, 16.82, 7.071, 28.28, 20, 8.409, 40, 40],
                    'gain': [-0.34, 2.49, 0.23, -0.49, 0.23, -0.12, 0.32, -0.29, 0.33, 0.19, -0.18, -1.27, -0.11, 0.25, -0.18, -0.53, 0.34, 1.32, 1.78, 0.41, -0.28]
                }
            },
            "spatial": false,
            "spatial_properties": {
                "presets": [],
                "gain": 0.8,
                "listener_position": [0, 0, 0],
                "audio_position": [0, 0, 0],
                "room_dimensions": {
                    "width": 32,
                    "height": 12,
                    "depth": 32
                },
                "room_materials": {
                    "left": 'metal',
                    "right": 'metal',
                    "front": 'brick-bare',
                    "back": 'brick-bare',
                    "down": 'acoustic-ceiling-tiles',
                    "up": 'acoustic-ceiling-tiles',
                }
            },
            "equalizer": {
                'preset': "default",
                'frequencies': [32, 63, 125, 250, 500, 1000, 2000, 4000, 8000, 16000],
                'gain': [0, 0, 0, 0, 0, 0, 0, 0, 0, 0],
                'Q': [1, 1, 1, 1, 1, 1, 1, 1, 1, 1],
                'mix': 1,
                'vibrantBass': 0,
                'presets': [],
                'userGenerated': false
            },
        },
        "visual": {
            "theme": "",
            "styles": [],
            "scrollbars": 0, // 0 = show on hover, 2 = always hide, 3 = always show
            "refresh_rate": 0,
            "window_background_style": "none", // "none", "artwork", "color"
            "animated_artwork": "limited", // 0 = always, 1 = limited, 2 = never
            "animated_artwork_qualityLevel": 1,
            "bg_artwork_rotation": false,
            "hw_acceleration": "default", // default, webgpu, disabled
            "showuserinfo": true,
            "transparent": false,
            "miniplayer_top_toggle": true,
            "directives": {
                "windowLayout": "default"
            },
            "windowControlPosition": 0, // 0 default right
            "nativeTitleBar": false,
            "windowColor": "#000000",
            "customAccentColor": false,
            "accentColor": "#fc3c44",
            "purplePodcastPlaybackBar": false
        },
        "lyrics": {
            "enable_mxm": false,
            "mxm_karaoke": false,
            "mxm_language": "en",
            "enable_qq": false,
            "enable_yt": false,
        },
        "advanced": {
            "AudioContext": true,
            "experiments": [],
            "playlistTrackMapping": true,
            "ffmpegLocation": "",
            "disableLogging": false
        },
        "connectUser": {
            "auth": null,
            "sync": {
                themes: false,
                plugins: false,
                settings: false,
            }
        },
    }
    private migrations: any = {
        '>=1.4.3': (store: ElectronStore) => {
            if (typeof store.get('connectivity.discord_rpc') == 'number' || typeof store.get('connectivity.discord_rpc') == 'string') {
                store.delete('connectivity.discord_rpc');
            }
        },
    }
    private schema: ElectronStore.Schema<any> = {
        "connectivity.discord_rpc": {
            type: 'object'
        },
    }

    constructor() {
        Store.cfg = new ElectronStore({
            name: 'cider-config',
            defaults: this.defaults,
            schema: this.schema,
            migrations: this.migrations,
            clearInvalidConfig: true
        });

        Store.cfg.set(this.mergeStore(this.defaults, Store.cfg.store))
        this.ipcHandler();
    }

    /**
     * Merge Configurations
     * @param target The target configuration
     * @param source The source configuration
     */
    private mergeStore = (target: { [x: string]: any; }, source: { [x: string]: any; }) => {
        // Iterate through `source` properties and if an `Object` set property to merge of `target` and `source` properties
        for (const key of Object.keys(source)) {
            if (key.includes('migrations')) {
                continue;
            }
            if (source[key] instanceof Array) {
                continue
            }
            if (source[key] instanceof Object) Object.assign(source[key], this.mergeStore(target[key], source[key]))
        }
        // Join `target` and modified `source`
        Object.assign(target || {}, source)
        return target
    }

    
    /**
     * IPC Handler
     */
    private ipcHandler(): void {
        electron.ipcMain.handle('getStoreValue', (_event, key, defaultValue) => {
            return (defaultValue ? Store.cfg.get(key, true) : Store.cfg.get(key));
        });

        electron.ipcMain.handle('setStoreValue', (_event, key, value) => {
            Store.cfg.set(key, value);
        });

        electron.ipcMain.on('getStore', (event) => {
            event.returnValue = Store.cfg.store
        })

        electron.ipcMain.on('setStore', (_event, store) => {
            Store.cfg.store = store
        })
    }
    
    
    static pushToCloud(): void {
        if (Store.cfg.get('connectUser.auth') === null) return;
        var syncData = Object();
        if (Store.cfg.get('connectUser.sync.themes')) {
            syncData.push({
                themes: Store.cfg.store.themes
            })
        }
        if (Store.cfg.get('connectUser.sync.plugins')) {
            syncData.push({
                plugins: Store.cfg.store.plugins
            })
        }
    
        if (Store.cfg.get('connectUser.sync.settings')) {
            syncData.push({
                general: Store.cfg.get('general'),
                home: Store.cfg.get('home'),
                libraryPrefs: Store.cfg.get('libraryPrefs'),
                advanced: Store.cfg.get('advanced'),
            })
        }
        let postBody = {
            id: Store.cfg.get('connectUser.id'),
            app: electron.app.getName(),
            version: electron.app.isPackaged ? electron.app.getVersion() : 'dev',
            syncData: syncData
        }

        fetch('https://connect.cidercollective.dev/api/v1/setttings/set', {
            method: 'POST',
            headers: {
                'Content-Type': 'application/json',
            },
            body: JSON.stringify(postBody)
        })
    }
}<|MERGE_RESOLUTION|>--- conflicted
+++ resolved
@@ -12,19 +12,6 @@
         },
         "general": {
             "close_button_hide": false,
-<<<<<<< HEAD
-=======
-            "discordrpc": {
-                "enabled": true,
-                "client": "Cider",
-                "clear_on_pause": true,
-                "hide_buttons": false,
-                "hide_timestamp": false,
-                "state_format": "by {artist}",
-                "details_format": "{title}",
-            },
-            "refreshInterval": 120000,
->>>>>>> 0ca0b34f
             "language": "en_US", // electron.app.getLocale().replace('-', '_') this can be used in future
             "playbackNotifications": true,
             "resumeOnStartupBehavior": "local",
