global.ipcRenderer = require('electron').ipcRenderer;
console.log('Loaded Preload')

let cache = {playParams: {id: 0}, status: null, remainingTime: 0},
	playbackCache = {status: null, time: Date.now()};

const MusicKitInterop = {
	init: function () {
		MusicKit.getInstance().addEventListener(MusicKit.Events.playbackStateDidChange, () => {
			const attributes = MusicKitInterop.getAttributes()
			if (MusicKitInterop.filterTrack(attributes, true, false)) {
				global.ipcRenderer.send('playbackStateDidChange', attributes)
				ipcRenderer.send('wsapi-updatePlaybackState', attributes);
				// if (typeof _plugins != "undefined") {
				//     _plugins.execute("OnPlaybackStateChanged", {Attributes: MusicKitInterop.getAttributes()})
				// }
			}
		});

		/** wsapi */
		MusicKit.getInstance().addEventListener(MusicKit.Events.playbackProgressDidChange, () => {
			ipcRenderer.send('wsapi-updatePlaybackState', MusicKitInterop.getAttributes());
		});
		/** wsapi */

		MusicKit.getInstance().addEventListener(MusicKit.Events.nowPlayingItemDidChange, async () => {
<<<<<<< HEAD
			const attributes = MusicKitInterop.getAttributes()
			const trackFilter = MusicKitInterop.filterTrack(attributes, false, true)

			if (trackFilter) {
				global.ipcRenderer.send('nowPlayingItemDidChange', attributes);
			}

			// LastFM's Custom Call
			await MusicKitInterop.modifyNamesOnLocale();
			if (trackFilter || !app.cfg.lastfm.filterLoop) {
				global.ipcRenderer.send('nowPlayingItemDidChangeLastFM', attributes);
=======
			// await MusicKitInterop.modifyNamesOnLocale();
			if (MusicKitInterop.filterTrack(MusicKitInterop.getAttributes(), false, true) || !app.cfg.lastfm.filterLoop) {
				global.ipcRenderer.send('lfmItemChange', MusicKitInterop.getAttributes());
>>>>>>> 509a425f
			}

			global.ipcRenderer.send('nowPlayingItemDidChange', MusicKitInterop.getAttributes());
		});

		MusicKit.getInstance().addEventListener(MusicKit.Events.authorizationStatusDidChange, () => {
			global.ipcRenderer.send('authorizationStatusDidChange', MusicKit.getInstance().authorizationStatus)
		})

		MusicKit.getInstance().addEventListener(MusicKit.Events.mediaPlaybackError, (e) => {
			console.warn(`[mediaPlaybackError] ${e}`);
		})
	},
	async modifyNamesOnLocale() {
		if (app.mklang == '' || app.mklang == null) {
			return;
		} 
		const mk = MusicKit.getInstance()
		const nowPlayingItem = mk.nowPlayingItem;
		if ((nowPlayingItem?._songId ?? nowPlayingItem?.songId) == null){
			return;
		} 
		const id = nowPlayingItem?._songId ?? (nowPlayingItem?.songId ?? nowPlayingItem?.id)
		if (id != null && id != -1) {
			try{
			const query = await mk.api.v3.music(`/v1${(((nowPlayingItem?._songId ?? nowPlayingItem?.songId) != null) && ((nowPlayingItem?._songId ?? nowPlayingItem?.songId) != -1)) ? `/catalog/${mk.storefrontId}/` : `/me/library/`}songs/${id}?l=${app.mklang}`);
			if (query?.data?.data[0]){
					let attrs = query?.data?.data[0]?.attributes;
					if (attrs?.name) { nowPlayingItem.attributes.name = attrs?.name ?? ''}
					if (attrs?.albumName) { nowPlayingItem.attributes.albumName = attrs?.albumName ?? ''}
					if (attrs?.artistName) { nowPlayingItem.attributes.artistName = attrs?.artistName ?? ''}

			}} catch (e) { return;}
		} else {return;}
	},
	getAttributes: function () {
		const mk = MusicKit.getInstance()
		const nowPlayingItem = mk.nowPlayingItem;
		const isPlayingExport = mk.isPlaying;
		const remainingTimeExport = mk.currentPlaybackTimeRemaining;
		const attributes = (nowPlayingItem != null ? nowPlayingItem.attributes : {});

		attributes.status = isPlayingExport ?? false;
		attributes.name = attributes?.name ?? 'no-title-found';
		attributes.artwork = attributes?.artwork ?? {url: ''};
		attributes.artwork.url = (attributes?.artwork?.url ?? '').replace(`{f}`, "png");
		attributes.playParams = attributes?.playParams ?? {id: 'no-id-found'};
		attributes.playParams.id = attributes?.playParams?.id ?? 'no-id-found';
		attributes.url = {
			cider: `cider://play/s/${nowPlayingItem?._songId ?? (nowPlayingItem?.songId ??'no-id-found')}`,
			appleMusic: attributes.websiteUrl ? attributes.websiteUrl : `https://music.apple.com/${mk.storefrontId}/song/${nowPlayingItem?._songId ?? (nowPlayingItem?.songId ??'no-id-found')}`  
		}
		if (attributes.playParams.id === 'no-id-found') {
			attributes.playParams.id = nowPlayingItem?.id ?? 'no-id-found';
		}
		attributes.albumName = attributes?.albumName ?? '';
		attributes.artistName = attributes?.artistName ?? '';
		attributes.genreNames = attributes?.genreNames ?? [];
		attributes.remainingTime = remainingTimeExport
			? remainingTimeExport * 1000
			: 0;
		attributes.durationInMillis = attributes?.durationInMillis ?? 0;
		attributes.startTime = Date.now();
		attributes.endTime = Math.round(
			attributes?.playParams?.id === cache.playParams.id
				? Date.now() + attributes?.remainingTime
				: attributes?.startTime + attributes?.durationInMillis
		);	
		return attributes;
	},

	filterTrack: function (a, playbackCheck, mediaCheck) {
		if (a.name === 'no-title-found' || a.playParams.id === "no-id-found") {
			return;
		} else if (mediaCheck && a.playParams.id === cache.playParams.id) {
			return;
		} else if (playbackCheck && a.status === playbackCache.status) {
			return;
		} else if (playbackCheck && !a.status && a.remainingTime === playbackCache.time) { /* Pretty much have to do this to prevent multiple runs when a song starts playing */
			return;
		}
		cache = a;
		if (playbackCheck) playbackCache = {status: a.status, time: a.remainingTime};
		return true;
	},

	play: () => {
		MusicKit.getInstance().play().then(r => console.log(`[MusicKitInterop.play] ${r}`));
	},

	pause: () => {
		MusicKit.getInstance().pause();
	},

	playPause: () => {
		if (MusicKit.getInstance().isPlaying) {
			MusicKit.getInstance().pause();
		} else if (MusicKit.getInstance().nowPlayingItem != null) {
			MusicKit.getInstance().play().then(r => console.log(`[MusicKitInterop.playPause] Playing ${r}`));
		}
	},

	next: () => {
		if (MusicKit.getInstance().queue.nextPlayableItemIndex != -1 && MusicKit.getInstance().queue.nextPlayableItemIndex != null) 
		MusicKit.getInstance().changeToMediaAtIndex(MusicKit.getInstance().queue.nextPlayableItemIndex);
	//	MusicKit.getInstance().skipToNextItem().then(r => console.log(`[MusicKitInterop.next] Skipping to Next ${r}`));
	},

	previous: () => {
		if (MusicKit.getInstance().queue.previousPlayableItemIndex != -1 && MusicKit.getInstance().queue.previousPlayableItemIndex != null) 
		MusicKit.getInstance().changeToMediaAtIndex(MusicKit.getInstance().queue.previousPlayableItemIndex);
	}

}


process.once('loaded', () => {
	console.log("Setting ipcRenderer")
	global.MusicKitInterop = MusicKitInterop;
});<|MERGE_RESOLUTION|>--- conflicted
+++ resolved
@@ -24,7 +24,6 @@
 		/** wsapi */
 
 		MusicKit.getInstance().addEventListener(MusicKit.Events.nowPlayingItemDidChange, async () => {
-<<<<<<< HEAD
 			const attributes = MusicKitInterop.getAttributes()
 			const trackFilter = MusicKitInterop.filterTrack(attributes, false, true)
 
@@ -36,11 +35,6 @@
 			await MusicKitInterop.modifyNamesOnLocale();
 			if (trackFilter || !app.cfg.lastfm.filterLoop) {
 				global.ipcRenderer.send('nowPlayingItemDidChangeLastFM', attributes);
-=======
-			// await MusicKitInterop.modifyNamesOnLocale();
-			if (MusicKitInterop.filterTrack(MusicKitInterop.getAttributes(), false, true) || !app.cfg.lastfm.filterLoop) {
-				global.ipcRenderer.send('lfmItemChange', MusicKitInterop.getAttributes());
->>>>>>> 509a425f
 			}
 
 			global.ipcRenderer.send('nowPlayingItemDidChange', MusicKitInterop.getAttributes());
