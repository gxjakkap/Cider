--- conflicted
+++ resolved
@@ -3583,8 +3583,6 @@
     height: 50vh;
   }
 
-<<<<<<< HEAD
-=======
   @media only screen and (max-width: 1023px) {
     .display--large {
         display: flex !important;
@@ -3631,7 +3629,6 @@
   }
   
 
->>>>>>> c1becbd7
   .background{
     position: absolute;
     background-size: cover;
@@ -3661,16 +3658,11 @@
 
   .lyrics-col{
 
-<<<<<<< HEAD
-    width: 60vh;
-    height: 50vh;
-=======
         height: 75vh;
         display: flex;
         justify-content: center;
         align-content: center;
         width: 80%;
->>>>>>> c1becbd7
 
     ::-webkit-scrollbar-thumb {
       box-shadow: unset;
@@ -3698,8 +3690,6 @@
     width: 60vh;
     height: 50vh;
 
-<<<<<<< HEAD
-=======
     .queue-title{
       opacity: 0.6;
     }
@@ -3708,7 +3698,6 @@
       z-index: 3;
     }
 
->>>>>>> c1becbd7
     ::-webkit-scrollbar-thumb {
       box-shadow: unset;
     }
@@ -3791,17 +3780,12 @@
         font-size: 0.875em;
       }
       .song-name {
-<<<<<<< HEAD
-        margin-top: 0.15vh;
-        display: contents;
-=======
         width: unset !important;
         margin-top: 0.15vh;
         display: -webkit-box;
         line-height: 1.2;
         text-overflow: ellipsis;
         text-align: center;
->>>>>>> c1becbd7
       }
     }
 
@@ -3852,11 +3836,7 @@
         }
       }
     
-<<<<<<< HEAD
-      > input[type=range] {
-=======
        input[type=range] {
->>>>>>> c1becbd7
         appearance: none;
         width: 100%;
         height: 4px;
