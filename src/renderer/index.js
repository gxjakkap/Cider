Vue.use(VueObserveVisibility);
var notyf = new Notyf();
// This is going to suck to code
var CiderContextMenu = {
    Menu: function(event) {
        this.items = []
    },
    async Create(event, menudata) {
        var menuBackground = document.createElement("div");
        var menu = document.createElement("div");
        menu.classList.add("context-menu-body");
        menu.classList.add("context-menu-open");
        menuBackground.classList.add("context-menu");
        menu.style.left = 0 + "px";
        menu.style.top = 0 + "px";
        menu.style.position = "absolute";
        menu.style.zIndex = "99909";
        menu.addEventListener("animationend", function() {
            menu.classList.remove("context-menu-open");
        }, { once: true });

        function close() {
            menuBackground.style.pointerEvents = "none";
            menu.classList.add("context-menu-close");
            menu.addEventListener("animationend", function() {
                menuBackground.remove();
                menu.remove();
            }, { once: true });
        }

        // when menubackground is clicked, remove it
        menuBackground.addEventListener("click", close);
        menuBackground.addEventListener("contextmenu", close);

        // add menu to menuBackground
        menuBackground.appendChild(menu);

        document.body.appendChild(menuBackground);

        if (typeof menudata.items == "object") {
            menudata.items = Object.values(menudata.items);
        }

        console.log(menudata);

        // for each item in menudata create a menu item
        for (var i = 0; i < menudata.items.length; i++) {
            let item = document.createElement("button")

            if (menudata.items[i]["disabled"] === true) {
                continue
            }
            item.tabIndex = 0
            item.classList.add("context-menu-item")
            if (menudata.items[i]["icon"]) {
                item.innerHTML += `<div class="sidebar-icon">${await app.getSvgIcon(menudata.items[i]["icon"])}</div>`
            }
            item.innerHTML += menudata.items[i].name
            item.onclick = menudata.items[i].action
            menu.appendChild(item)
        }
        menu.style.width = (menu.offsetWidth + 10) + "px";
        menu.style.left = event.clientX + "px";
        menu.style.top = event.clientY + "px";
        // if menu would be off the screen, move it into view, but preserve the width
        if (menu.offsetLeft + menu.offsetWidth > window.innerWidth) {
            menu.style.left = (window.innerWidth - menu.offsetWidth) + "px";
        }
        if (menu.offsetTop + menu.offsetHeight > window.innerHeight) {
            menu.style.top = (window.innerHeight - menu.offsetHeight) + "px";
        }

        return menuBackground;
    }
}

const MusicKitObjects = {
    LibraryPlaylist: function() {
        this.id = ""
        this.type = "library-playlist-folders"
        this.href = ""
        this.attributes = {
            dateAdded: "",
            name: ""
        }
        this.playlists = []
    }
}

const MusicKitTools = {
    getHeader() {
        return new Headers({
            Authorization: 'Bearer ' + MusicKit.getInstance().developerToken,
            Accept: 'application/json',
            'Content-Type': 'application/json',
            'Music-User-Token': '' + MusicKit.getInstance().musicUserToken
        });
    }
}

// limit an array to a certain number of items
Array.prototype.limit = function(n) {
    return this.slice(0, n);
};

const store = new Vuex.Store({
    state: {
        library: {
            songs: ipcRenderer.sendSync("get-library-songs"),
            albums: ipcRenderer.sendSync("get-library-albums"),
            recentlyAdded: ipcRenderer.sendSync("get-library-recentlyAdded"),
            playlists: ipcRenderer.sendSync("get-library-playlists")
        },
        artwork: {
            playerLCD: ""
        }
    },
    mutations: {
        setLCDArtwork(state, artwork) {
            state.artwork.playerLCD = artwork
        }
    }
})

const app = new Vue({
    el: "#app",
    store: store,
    data: {
        appMode: "player",
        ipcRenderer: ipcRenderer,
        cfg: ipcRenderer.sendSync("getStore"),
        isDev: ipcRenderer.sendSync("is-dev"),
        drawertest: false,
        platform: "",
        mk: {},
        quickPlayQuery: "",
        lz: ipcRenderer.sendSync("get-i18n", "en_US"),
        lzListing: ipcRenderer.sendSync("get-i18n-listing"),
        search: {
            term: "",
            hints: [],
            showHints: false,
            results: {},
            resultsSocial: {},
            limit: 10
        },
        fullscreenLyrics: false,
        playerLCD: {
            playbackDuration: 0,
            desiredDuration: 0,
            userInteraction: false
        },
        drawer: {
            open: false,
            panel: ""
        },
        browsepage: [],
        listennow: [],
        madeforyou: [],
        radio: {
            personal: []
        },
        webview: {
            url: "",
            title: "",
            loading: false
        },
        showingPlaylist: [],
        appleCurator: [],
        artistPage: {
            data: {},
        },
        library: {
            downloadNotification: {
                show: false,
                message: "",
                total: 0,
                progress: 0
            },
            songs: {
                sortingOptions: { 
                    "albumName": "0",
                    "artistName": "0",
                    "name": "0",
                    "genre": "0",
                    "releaseDate": "0",
                    "durationInMillis": "0"
                },
                sorting: "name",
                sortOrder: "asc",
                listing: [],
                meta: { total: 0, progress: 0 },
                search: "",
                displayListing: [],
                downloadState: 0 // 0 = not started, 1 = in progress, 2 = complete, 3 = empty library
            },
            albums: {
                sortingOptions: {
                    "albumName": "0",
                    "artistName": "0",
                    "name": "0",
                    "genre": "0"
                },
                viewAs: 'covers',
                sorting: ["dateAdded", "name"], // [0] = recentlyadded page, [1] = albums page
                sortOrder: ["desc", "asc"], // [0] = recentlyadded page, [1] = albums page
                listing: [],
                meta: { total: 0, progress: 0 },
                search: "",
                displayListing: [],
                downloadState: 0 // 0 = not started, 1 = in progress, 2 = complete, 3 = empty library
            },
            artists: {
                sortingOptions: {
                    "artistName": "0",
                    "name": "0",
                    "genre": "0",
                    "releaseDate": "0"
                },
                viewAs: 'covers',
                sorting: ["dateAdded", "name"], // [0] = recentlyadded page, [1] = albums page
                sortOrder: ["desc", "asc"], // [0] = recentlyadded page, [1] = albums page
                listing: [],
                meta: { total: 0, progress: 0 },
                search: "",
                displayListing: [],
                downloadState: 0 // 0 = not started, 1 = in progress, 2 = complete, 3 = empty library
            },
        },
        playlists: {
            listing: [],
            details: {},
            loadingState: 0, // 0 loading, 1 loaded, 2 error
            id: ""
        },
        webremoteurl : "",
        webremoteqr: "",
        mxmtoken: "",
        mkIsReady: false,
        playerReady: false,
        animateBackground: false,
        currentArtUrl: '',
        lyricon: false,
        currentTrackID: '',
        currentTrackIDBG: '',
        lyrics: [],
        currentLyricsLine: 0,
        lyriccurrenttime: 0,
        richlyrics: [],
        lyricsMediaItem: {},
        lyricsDebug: {
            current: 0,
            start: 0,
            end: 0
        },
        v3: {
            requestBody: {
                platform: "web"
            }
        },
        tmpHeight : '',
        tmpWidth : '',
        tmpVar: [],
        notification: false,
        chrome: {
            hideUserInfo: ipcRenderer.sendSync("is-dev") || false,
            artworkReady: false,
            userinfo: {
                "id": "",
                "attributes": {
                    "name": "Cider User",
                    "handle": "CiderUser",
                    "artwork": { "url": "./assets/logocut.png" }
                }
            },
            menuOpened: false,
            maximized: false,
            drawerOpened: false,
            drawerState: "queue",
            topChromeVisible: true,
            progresshover: false,
            windowControlPosition: "right"
        },
        collectionList: {
            response: {},
            title: "",
            type: ""
        },
        prevButtonBackIndicator: false,
        currentSongInfo: {},
        page: "",
        pageHistory: [],
        songstest: false,
        hangtimer: null,
        selectedMediaItems: [],
        routes: ["browse", "listen_now", "radio"],
        musicBaseUrl: "https://api.music.apple.com/",
        modals: {
            addToPlaylist: false,
            spatialProperties: false,
            qrcode: false,
            equalizer: false,
        },
        socialBadges: {
            badgeMap: {},
            version: "",
            mediaItems: [],
            mediaItemDLState: 0 // 0 = not started, 1 = in progress, 2 = complete
        },
        menuPanel: {
            visible: false,
            event: null,
            content: {
                name: "",
                items: {},
                headerItems: {}
            }
        }
    },
    watch: {
        cfg: {
            handler: function(val, oldVal) {
                console.log(`cfg changed from ${oldVal} to ${val}`);
                ipcRenderer.send("setStore", val);
            },
            deep: true
        },
        page: () => {
            document.getElementById("app-content").scrollTo(0, 0);
            app.resetState()
        },
        showingPlaylist: () => {
            document.getElementById("app-content").scrollTo(0, 0);
            app.resetState()
        },
        artistPage: () => {
            document.getElementById("app-content").scrollTo(0, 0);
            app.resetState()
        },
    },
    methods: {
        setLz(lang) {
            if(lang == "") {
                lang = this.cfg.general.language
            }
            this.lz = ipcRenderer.sendSync("get-i18n", lang)
        },
        getLz(message) {
            if(this.lz[message]) {
                return this.lz[message]
            }else{
                return message
            }
        },
        setLzManual() {
            app.$data.library.songs.sortingOptions = {
                "albumName": app.getLz('term.sortBy.album'),
                "artistName": app.getLz('term.sortBy.artist'),
                "name": app.getLz('term.sortBy.name'),
                "genre": app.getLz('term.sortBy.genre'),
                "releaseDate": app.getLz('term.sortBy.releaseDate'),
                "durationInMillis": app.getLz('term.sortBy.duration')
            }
            
            app.$data.library.albums.sortingOptions = {
                    "albumName": app.getLz('term.sortBy.album'),
                    "artistName": app.getLz('term.sortBy.artist'),
                    "name": app.getLz('term.sortBy.name'),
                    "genre": app.getLz('term.sortBy.genre')
                }

            app.$data.library.artists.sortingOptions = {
                "artistName": app.getLz('term.sortBy.artist'),
                "name": app.getLz('term.sortBy.name'),
                "genre": app.getLz('term.sortBy.genre'),
                "releaseDate": app.getLz('term.sortBy.releaseDate')
            }
        },
        async showSocialListeningTo() {
            let contentIds = Object.keys(app.socialBadges.badgeMap)
            app.showCollection({ data: this.socialBadges.mediaItems }, "Friends Listening To", "albums")
            if (this.socialBadges.mediaItemDLState == 1 || this.socialBadges.mediaItemDLState == 2) {
                return
            }
            this.socialBadges.mediaItemDLState = 2
            await asyncForEach(contentIds, async(item) => {
                try {
                    let type = "albums"
                    if (item.includes("pl.")) {
                        type = "playlists"
                    }
                    if (item.includes("ra.")) {
                        type = "stations"
                    }
                    let found = await app.mk.api.v3.music(`/v1/catalog/us/${type}/${item}`)
                    this.socialBadges.mediaItems.push(found.data.data[0])
                } catch (e) {

                }
            })
        },
        async openAppleMusicURL(url) {
            let properties = MusicKit.formattedMediaURL(url)
            let item = {
                id: properties.contentId,
                attributes: {
                    playParams: {
                        id: properties.contentId,
                        kind: properties.kind,
                    }
                },
                type: properties.kind,
                kind: properties.kind
            }
            app.routeView(item)
        },
        async showMenuPanel(data, event) {
            app.menuPanel.visible = true;
            app.menuPanel.content.name = data.name ?? "";
            app.menuPanel.content.items = data.items ?? {};
            app.menuPanel.content.headerItems = data.headerItems ?? {};
            if (event) {
                app.menuPanel.event = event;
            }
        },
        async getSvgIcon(url) {
            let response = await fetch(url);
            let data = await response.text();
            return data;
        },
        getSocialBadges(cb = () => {}) {
            let self = this
            try {
                app.mk.api.v3.music("/v1/social/badging-map").then(data => {
                    self.socialBadges.badgeMap = data.data.results.badgingMap
                    cb(data.data.results.badgingMap)
                })
            } catch (ex) {
                this.socialBadges.badgeMap = {}
            }
        },
        addFavorite(id, type) {
            this.cfg.home.favoriteItems.push({
                id: id,
                type: type
            });
        },
        modularUITest(val = false) {
            this.fullscreenLyrics = val;
            if (val) {
                document.querySelector("#app-main").classList.add("modular-fs")
            } else {
                document.querySelector("#app-main").classList.remove("modular-fs")
            }
        },
        navigateBack() {
            history.back()
        },
        navigateForward() {
            history.forward()
        },
        getHTMLStyle() {
            document.querySelector("html").style.background = "#222";
            document.querySelector("body").classList.add("notransparency")
        },
        resetState() {
            this.menuPanel.visible = false;
            app.selectedMediaItems = [];
            for (let key in app.modals) {
                app.modals[key] = false;
            }
        },
        promptAddToPlaylist() {
            app.modals.addToPlaylist = true;
        },
        async addSelectedToPlaylist(playlist_id) {
            let self = this
            let pl_items = []
            for (let i = 0; i < self.selectedMediaItems.length; i++) {
                if (self.selectedMediaItems[i].kind == "song" || self.selectedMediaItems[i].kind == "songs") {
                    self.selectedMediaItems[i].kind = "songs"
                    pl_items.push({
                        id: self.selectedMediaItems[i].id,
                        type: self.selectedMediaItems[i].kind
                    })
                } else if ((self.selectedMediaItems[i].kind == "album" || self.selectedMediaItems[i].kind == "albums") && self.selectedMediaItems[i].isLibrary != true) {
                    self.selectedMediaItems[i].kind = "albums"
                    let res = await self.mk.api.v3.music(`/v1/catalog/${app.mk.storefrontId}/albums/${self.selectedMediaItems[i].id}/tracks`);
                    let ids = res.data.data.map(function(i) {
                        return { id: i.id, type: i.type }
                    })
                    pl_items = pl_items.concat(ids)
                } else if (self.selectedMediaItems[i].kind == "library-song" || self.selectedMediaItems[i].kind == "library-songs") {
                    self.selectedMediaItems[i].kind = "library-songs"
                    pl_items.push({
                        id: self.selectedMediaItems[i].id,
                        type: self.selectedMediaItems[i].kind
                    })
                } else if ((self.selectedMediaItems[i].kind == "library-album" || self.selectedMediaItems[i].kind == "library-albums") || (self.selectedMediaItems[i].kind == "album" && self.selectedMediaItems[i].isLibrary == true)) {
                    self.selectedMediaItems[i].kind = "library-albums"
                    let res = await self.mk.api.v3.music(`/v1/me/library/albums/${self.selectedMediaItems[i].id}/tracks`);
                    let ids = res.data.data.map(function(i) {
                        return { id: i.id, type: i.type }
                    })
                    pl_items = pl_items.concat(ids)
                } else {
                    pl_items.push({
                        id: self.selectedMediaItems[i].id,
                        type: self.selectedMediaItems[i].kind
                    })
                }

            }
            this.modals.addToPlaylist = false
            await app.mk.api.v3.music(
                `/v1/me/library/playlists/${playlist_id}/tracks`, {}, {
                    fetchOptions: {
                        method: "POST",
                        body: JSON.stringify({
                            data: pl_items
                        })
                    }
                }
            ).then(() => {
                if (this.page == 'playlist_' + this.showingPlaylist.id) {
                    this.getPlaylistFromID(this.showingPlaylist.id)
                }
            })
        },
        async init() {
            let self = this
            this.setLz(this.cfg.general.language)
            this.setLzManual()
            clearTimeout(this.hangtimer)
            this.mk = MusicKit.getInstance()
            let needsReload = (typeof localStorage["music.ampwebplay.media-user-token"] == "undefined")
            this.mk.authorize().then(() => {
                self.mkIsReady = true
                if(needsReload) {
                    document.location.reload()
                }
            })
            this.$forceUpdate()
            if (this.isDev) {
                this.mk.privateEnabled = true
                // Hide UserInfo if Dev mode
                this.chrome.hideUserInfo = true
            } else {
                // Get Hide User from Settings
                this.chrome.hideUserInfo = !this.cfg.visual.showuserinfo
            }
            if (this.cfg.visual.hw_acceleration == "disabled") {
                document.body.classList.add("no-gpu")
            }
            this.mk._services.timing.mode = 0
            this.platform = ipcRenderer.sendSync('cider-platform');

            try {
                // Set profile name
                this.chrome.userinfo = (await app.mk.api.v3.music(`/v1/me/social-profile`)).data.data[0]
            } catch (err) {}

            // API Fallback
            if (!this.chrome.userinfo) {
                this.chrome.userinfo = {
                    "id": "",
                    "attributes": {
                        "name": "Cider User",
                        "handle": "CiderUser",
                        "artwork": { "url": "./assets/logocut.png" }
                    }
                }
            }
            MusicKitInterop.init()
            // Set the volume

            // Check the value of this.cfg.audio.muted
            if( !this.cfg.audio.muted )
            {
                // Set the mk.volume to the last stored volume data
                this.mk.volume = this.cfg.audio.volume
            } else if( this.cfg.audio.muted ) {
                // Set mk.volume to -1 (setting to 0 wont work, so temp solution setting to -1)
                this.mk.volume = -1;
            }
                // ipcRenderer.invoke('getStoreValue', 'audio.volume').then((value) => {
                //     self.mk.volume = value
                // })

            // load cached library
            if (localStorage.getItem("librarySongs") != null) {
                this.library.songs.listing = JSON.parse(localStorage.getItem("librarySongs"))
                this.library.songs.displayListing = this.library.songs.listing
            }
            if (localStorage.getItem("libraryAlbums") != null) {
                this.library.albums.listing = JSON.parse(localStorage.getItem("libraryAlbums"))
                this.library.albums.displayListing = this.library.albums.listing
            }

            window.onbeforeunload = function(e) {
                window.localStorage.setItem("currentTrack", JSON.stringify(app.mk.nowPlayingItem))
                window.localStorage.setItem("currentTime", JSON.stringify(app.mk.currentPlaybackTime))
                window.localStorage.setItem("currentQueue", JSON.stringify(app.mk.queue.items))
            };

            // Load saved quality
            switch (app.cfg.audio.quality) {
                case "extreme":
                    app.mk.bitrate = app.cfg.audio.quality = 990
                    break;
                case "high":
                    app.mk.bitrate = app.cfg.audio.quality = 256
                    break;
                case "low":
                    app.mk.bitrate = app.cfg.audio.quality = 64
                    break;
                default:
                    // app.mk.bitrate = app.cfg.audio.quality
                    break;
            }


            // load last played track
            try {
                let lastItem = window.localStorage.getItem("currentTrack")
                let time = window.localStorage.getItem("currentTime")
                let queue = window.localStorage.getItem("currentQueue")
                if (lastItem != null) {
                    lastItem = JSON.parse(lastItem)
                    let kind = lastItem.attributes.playParams.kind;
                    let truekind = (!kind.endsWith("s")) ? (kind + "s") : kind;
                    app.mk.setQueue({
                        [truekind]: [lastItem.attributes.playParams.id]
                    })
                    app.mk.mute()
                    setTimeout(() => {
                        app.mk.play().then(() => {
                            app.mk.pause().then(() => {
                                if (time != null) {
                                    app.mk.seekToTime(time)
                                }
                                app.mk.unmute()
                                if (queue != null) {
                                    queue = JSON.parse(queue)
                                    if (queue && queue.length > 0) {
                                        let ids = queue.map(e => (e.playParams ? e.playParams.id : (e.attributes.playParams ? e.attributes.playParams.id : '')))
                                        let i = 0;
                                        if (ids.length > 0) {
                                            for (id of ids) {
                                                if (!(i == 0 && ids[0] == lastItem.attributes.playParams.id)) {
                                                    try {
                                                        app.mk.playLater({ songs: [id] })
                                                    } catch (err) {}
                                                }
                                                i++;
                                            }
                                        }
                                    }
                                }

                            })

                        })
                    }, 1500)

                }

            } catch (e) {
                console.log(e)
            }

            MusicKit.getInstance().videoContainerElement = document.getElementById("apple-music-video-player")

            ipcRenderer.on('SoundCheckTag', (event, tag) => {
                let replaygain = self.parseSCTagToRG(tag)
                try {
                    CiderAudio.audioNodes.gainNode.gain.value = (Math.min(Math.pow(10, (replaygain.gain / 20)), (1 / replaygain.peak)))
                } catch (e) {

                }
            })

            ipcRenderer.on('play', function(_event, mode, id) {
              if (mode !== 'url'){
                self.mk.setQueue({[mode]: id}).then(() => {
                    app.mk.play()
                })
              } else {
                let data = MusicKit.formattedMediaURL(id);
                if (data != null && data.contentId != null && data.kind != null){
                    self.mk.setQueue({[data.kind]: data.contentId}).then(() => {
                        app.mk.play()
                    })  
                }
              }
            });

            this.mk.addEventListener(MusicKit.Events.playbackStateDidChange, ()=>{
                ipcRenderer.send('wsapi-updatePlaybackState', wsapi.getAttributes());
            })

            this.mk.addEventListener(MusicKit.Events.playbackTimeDidChange, (a) => {
                self.lyriccurrenttime = self.mk.currentPlaybackTime
                this.currentSongInfo = a
                self.playerLCD.playbackDuration = (self.mk.currentPlaybackTime)
                // wsapi
                ipcRenderer.send('wsapi-updatePlaybackState', wsapi.getAttributes());
            })

            this.mk.addEventListener(MusicKit.Events.nowPlayingItemDidChange, (a) => {
                if (self.$refs.queue) {
                    self.$refs.queue.updateQueue();
                }
                this.currentSongInfo = a


                if (app.cfg.audio.normalization) {
                    // get unencrypted audio previews to get SoundCheck's normalization tag
                    try {
                        let previewURL = null
                        try {
                            previewURL = app.mk.nowPlayingItem.previewURL
                        } catch (e) {}
                        if (!previewURL) {
                            app.mk.api.v3.music(`/v1/catalog/${app.mk.storefrontId}/songs/${app.mk.nowPlayingItem._songId ?? app.mk.nowPlayingItem.relationships.catalog.data[0].id}`).then((response) => {
                                previewURL = response.data.data[0].attributes.previews[0].url
                                if (previewURL)
                                    ipcRenderer.send('getPreviewURL', previewURL)
                            })
                        } else {
                            if (previewURL)
                                ipcRenderer.send('getPreviewURL', previewURL)
                        }

                    } catch (e) {}
                }

                try {
                    a = a.item.attributes;
                } catch (_) {}
                let type = (self.mk.nowPlayingItem != null) ? self.mk.nowPlayingItem["type"] ?? '' : '';

                if (type.includes("musicVideo") || type.includes("uploadedVideo") || type.includes("music-movie")) {
                    document.getElementById("apple-music-video-container").style.display = "block";
                    // app.chrome.topChromeVisible = false
                } else {
                    document.getElementById("apple-music-video-container").style.display = "none";
                    // app.chrome.topChromeVisible = true
                }
                self.chrome.artworkReady = false
                self.lyrics = []
                self.richlyrics = []
                app.getCurrentArtURL();
                // app.getNowPlayingArtwork(42); 
                app.getNowPlayingArtworkBG(32);
                app.loadLyrics();

                // Playback Notifications
                if ((app.platform === "darwin" || app.platform === "linux") && !document.hasFocus() && a.artistName && a.artwork && a.name) {
                    if (this.notification) {
                        this.notification.close()
                    }
                    this.notification = new Notification(a.name, {
                        body: a.artistName,
                        icon: a.artwork.url.replace('/{w}x{h}bb', '/512x512bb').replace('/2000x2000bb', '/35x35bb'),
                        silent: true,
                    });
                }

            })


            this.mk.addEventListener(MusicKit.Events.playbackVolumeDidChange, (_a) => {
                this.cfg.audio.volume = this.mk.volume
            })

            this.refreshPlaylists()
            document.body.removeAttribute("loading")
            if (window.location.hash != "") {
                this.appRoute(window.location.hash)
            } else {
                this.page = "home"
            }

            setTimeout(() => {
                this.getSocialBadges()
                this.getBrowsePage();
                this.$forceUpdate()
            }, 500)
        },
        unauthorize() {
            this.mk.unauthorize()
            document.location.reload()
        },
        getAppClasses() {
            let classes = {}
            if (this.cfg.advanced.experiments.includes('compactui')) {
                classes.compact = true
            }
            if(this.cfg.visual.window_background_style == "none") {
                classes.simplebg = true
            }            
            return classes
        },
        invokeDrawer(panel) {
            if (this.drawer.panel == panel && this.drawer.open) {
                if (panel == "lyrics") {
                    this.lyricon = false
                }
                this.drawer.panel = ""
                this.drawer.open = false
            } else {
                if (panel == "lyrics") {
                    this.lyricon = true
                } else {
                    this.lyricon = false
                }
                this.drawer.open = true
                this.drawer.panel = panel
            }
        },
        select_removeMediaItem(id) {
            this.selectedMediaItems.filter(item => item.guid == id).forEach(item => {
                this.selectedMediaItems.splice(this.selectedMediaItems.indexOf(item), 1)
            })
        },
        select_hasMediaItem(id) {
            let found = this.selectedMediaItems.find(item => item.guid == id)
            if (found) {
                return true
            } else {
                return false
            }
        },
        select_selectMediaItem(id, kind, index, guid, library) {
            if (!this.select_hasMediaItem(guid)) {
                this.selectedMediaItems.push({
                    id: id,
                    kind: kind,
                    index: index,
                    guid: guid,
                    isLibrary: library
                })
            }
        },
        getPlaylistFolderChildren(id) {
            return this.playlists.listing.filter(playlist => {
                if (playlist.parent == id) {
                    return playlist
                }
            })
        },
        async refreshPlaylists() {
            let self = this
            this.apiCall('https://api.music.apple.com/v1/me/library/playlist-folders/p.playlistsroot/children/', res => {
                self.playlists.listing = res.data
                self.playlists.listing.forEach(playlist => {
                    playlist.parent = "p.playlistsroot"
                })
                self.sortPlaylists()
            })
        },
        sortPlaylists() {
            this.playlists.listing.sort((a, b) => {
                if (a.type === "library-playlist-folders" && b.type !== "library-playlist-folders") {
                    return -1
                } else if (a.type !== "library-playlist-folders" && b.type === "library-playlist-folders") {
                    return 1
                } else {
                    return 0
                }
            })
        },
        playlistHeaderContextMenu(event) {
            let menu = {
                items: [{
                        name: "New Playlist",
                        action: () => {
                            this.newPlaylist()
                        }
                    },
                    {
                        name: "New Playlist Folder",
                        action: () => {
                            this.newPlaylistFolder()
                        }
                    }
                ]
            }
            this.showMenuPanel(menu, event)
        },
        async editPlaylistFolder(id, name = "New Playlist") {
            let self = this
            this.mk.api.v3.music(
                `/v1/me/library/playlist-folders/${id}`, {}, {
                    fetchOptions: {
                        method: "PATCH",
                        body: JSON.stringify({
                            attributes: { name: name }
                        })
                    }
                }
            ).then(res => {
                self.refreshPlaylists()
            })
        },
        async editPlaylist(id, name = "New Playlist") {
            let self = this
            this.mk.api.v3.music(
                `/v1/me/library/playlists/${id}`, {}, {
                    fetchOptions: {
                        method: "PATCH",
                        body: JSON.stringify({
                            attributes: { name: name }
                        })
                    }
                }
            ).then(res => {
                self.refreshPlaylists()
            })
        },
        copyToClipboard(str) {
            navigator.clipboard.writeText(str)
        },
        newPlaylist(name = "New Playlist", tracks = []) {
            let self = this
            let request = {
                name: name
            }
            if (tracks.length > 0) {
                request.tracks = tracks
            }
            app.mk.api.v3.music(`/v1/me/library/playlists`, {}, {
                fetchOptions: {
                    method: "POST",
                    body: JSON.stringify({
                        "attributes": { "name": name },
                        "relationships": {
                            "tracks": { "data": tracks },
                        }
                    })
                }
            }).then(res => {
                res = res.data.data[0]
                console.log(res)
                self.appRoute(`playlist_` + res.id);
                self.showingPlaylist = [];
                self.getPlaylistFromID(app.page.substring(9))
                self.playlists.listing.push({
                    id: res.id,
                    attributes: {
                        name: name
                    },
                    parent: "p.playlistsroot"
                })
                self.sortPlaylists()
                setTimeout(() => {
                    app.refreshPlaylists()
                }, 8000)
            })
        },
        deletePlaylist(id) {
            let self = this
            if (confirm(`Are you sure you want to delete this playlist?`)) {
                app.mk.api.v3.music(`/v1/me/library/playlists/${id}`, {}, {
                    fetchOptions: {
                        method: "DELETE"
                    }
                }).then(res => {
                    // remove this playlist from playlists.listing if it exists
                    let found = self.playlists.listing.find(item => item.id == id)
                    if (found) {
                        self.playlists.listing.splice(self.playlists.listing.indexOf(found), 1)
                    }
                })
            }
        },
        async showCollection(response, title, type, requestBody = {}) {
            let self = this
            console.log(response)
            this.collectionList.requestBody = {}
            this.collectionList.response = response
            this.collectionList.title = title
            this.collectionList.type = type
            this.collectionList.requestBody = requestBody
            app.appRoute("collection-list")
        },
        async showArtistView(artist, title, view) {
            let response = (await app.mk.api.v3.music(`/v1/catalog/${app.mk.storefrontId}/artists/${artist}/view/${view}`,{}, {includeResponseMeta: !0})).data
            console.log(response)
            await this.showCollection(response, title, "artists")
        },
        async showRecordLabelView(label, title, view) {
            let response = (await app.mk.api.v3.music(`/v1/catalog/${app.mk.storefrontId}/record-labels/${label}/view/${view}`)).data
            await this.showCollection(response, title, "record-labels")
        },
        async showSearchView(term, group, title) {

            let requestBody = {
                platform: "web",
                groups: group,
                types: "activities,albums,apple-curators,artists,curators,editorial-items,music-movies,music-videos,playlists,songs,stations,tv-episodes,uploaded-videos,record-labels",
                limit: 25,
                relate: {
                    editorialItems: ["contents"]
                },
                include: {
                    albums: ["artists"],
                    songs: ["artists"],
                    "music-videos": ["artists"]
                },
                extend: "artistUrl",
                fields: {
                    artists: "url,name,artwork,hero",
                    albums: "artistName,artistUrl,artwork,contentRating,editorialArtwork,name,playParams,releaseDate,url"
                },
                with: "serverBubbles,lyricHighlights",
                art: {
                    "url": "cf"
                },
                omit: {
                    resource: ["autos"]
                },
                groups: group
            }
            let response = await app.mk.api.v3.music(`/v1/catalog/${app.mk.storefrontId}/search?term=${term}`, requestBody , {
                includeResponseMeta: !0
            })

            console.log('searchres', response)
            let responseFormat = {
                data: response.data.results[group].data,
                next: response.data.results[group].next,
                groups: group
            }
            await this.showCollection(responseFormat, title, "search", requestBody)
        },
        async getPlaylistContinuous(response, transient = false) {
            response = response.data.data[0]
            let self = this
            let playlistId = response.id
            if (!transient) this.playlists.loadingState = 0
            this.showingPlaylist = response
            if (!response.relationships.tracks.next) {
                this.playlists.loadingState = 1
                return
            }

            function getPlaylistTracks(next) {
                app.apiCall(app.musicBaseUrl + next, res => {
                    if (self.showingPlaylist.id != playlistId) {
                        return
                    }
                    self.showingPlaylist.relationships.tracks.data = self.showingPlaylist.relationships.tracks.data.concat(res.data)
                    if (res.next) {
                        getPlaylistTracks(res.next)
                    } else {
                        self.playlists.loadingState = 1
                    }
                })
            }

            getPlaylistTracks(response.relationships.tracks.next)

        },
        async getPlaylistFromID(id, transient = false) {
            let self = this
            const params = {
                include: "tracks",
                platform: "web",
                "include[library-playlists]": "catalog,tracks",
                "fields[playlists]": "curatorName,playlistType,name,artwork,url,playParams",
                "include[library-songs]": "catalog,artists,albums,playParams,name,artwork,url",
                "fields[catalog]": "artistUrl,albumUrl,url",
                "fields[songs]": "artistUrl,albumUrl,playParams,name,artwork,url,artistName,albumName,durationInMillis"
            }
            if (!transient) {
                this.playlists.loadingState = 0;
            }
            app.mk.api.v3.music(`/v1/me/library/playlists/${id}`, params).then(res => {
                self.getPlaylistContinuous(res, transient)
            }).catch((e) => {
                console.log(e);
                try {
                    app.mk.api.v3.music(`/v1/catalog/${app.mk.storefrontId}/playlists/${id}`, params).then(res => {
                        self.getPlaylistContinuous(res, transient)
                    })
                } catch (err) {
                    console.log(err)
                }
            })

        },
        async getArtistFromID(id) {
            const artistData = await this.mkapi("artists", false, id, {
                "views": "featured-release,full-albums,appears-on-albums,featured-albums,featured-on-albums,singles,compilation-albums,live-albums,latest-release,top-music-videos,similar-artists,top-songs,playlists,more-to-hear,more-to-see",
                "extend": "artistBio,bornOrFormed,editorialArtwork,editorialVideo,isGroup,origin,hero",
                "extend[playlists]": "trackCount",
                "include[songs]": "albums",
                "fields[albums]": "artistName,artistUrl,artwork,contentRating,editorialArtwork,editorialVideo,name,playParams,releaseDate,url,trackCount",
                "limit[artists:top-songs]": 20,
                "art[url]": "f"
            }, { includeResponseMeta: !0 })
            console.log(artistData.data.data[0])
            this.artistPage.data = artistData.data.data[0]
            this.page = "artist-page"
        },
        progressBarStyle() {
            let val = this.playerLCD.playbackDuration
            if (this.playerLCD.desiredDuration > 0) {
                val = this.playerLCD.desiredDuration
            }
            let min = 0
            let max = this.mk.currentPlaybackDuration
            let value = (val - min) / (max - min) * 100
            return {
                'background': ('linear-gradient(to right, var(--keyColor) 0%, var(--keyColor) ' + value + '%, #333 ' + value + '%, #333 100%)')
            }
        },
        async getRecursive(response) {
            // if response has a .next() property run it and keep running until .next is null or undefined
            // and then return the response concatenated with the results of the next() call
            function executeRequest() {
                if (response.next) {
                    return response.next().then(executeRequest)
                } else {
                    return response
                }
            }

            return executeRequest()
        },
        async getRecursive2(response, sendTo) {
            let returnData = {
                "data": [],
                "meta": {}
            }
            if (response.next) {
                console.log("has next")
                returnData.data.concat(response.data)
                returnData.meta = response.meta
                return await this.getRecursive(await response.next())
            } else {
                console.log("no next")
                returnData.data.concat(response.data)
                return returnData
            }
        },
        async getSearchHints() {
            if (this.search.term == "") {
                this.search.hints = []
                return
            }
            let hints = await (await app.mk.api.v3.music(`/v1/catalog/${app.mk.storefrontId}/search/hints?term=${this.search.term}`)).data.results
            this.search.hints = hints ? hints.terms : []
        },
        getSongProgress() {
            if (this.playerLCD.userInteraction) {
                return this.playerLCD.desiredDuration
            } else {
                return this.playerLCD.playbackDuration
            }
        },
        convertToMins(time) {
            let mins = Math.floor(time / 60)
            let seconds = (Math.floor(time % 60) / 100).toFixed(2)
            return `${mins}:${seconds.replace("0.", "")}`
        },
        hashCode(str) {
            let hash = 0,
                i, chr;
            if (str.length === 0) return hash;
            for (i = 0; i < str.length; i++) {
                chr = str.charCodeAt(i);
                hash = ((hash << 5) - hash) + chr;
                hash |= 0; // Convert to 32bit integer
            }
            return hash;
        },
        appRoute(route) {
            console.log(route)
            if (route == "" || route == "#" || route == "/") {
                return;
            }
            route = route.replace(/#/g, "")
                // if the route contains does not include a / then route to the page directly
            if (route.indexOf("/") == -1) {
                this.page = route
                window.location.hash = this.page
                return
            }
            let hash = route.split("/")
            let page = hash[0]
            let id = hash[1]
            let isLibrary = hash[2] ?? false
            console.log(`page: ${page} id: ${id} isLibrary: ${isLibrary}`)
            this.routeView({
                kind: page,
                id: id,
                attributes: {
                    playParams: { kind: page, id: id, isLibrary: isLibrary }
                }
            })
        },
        routeView(item) {
            let kind = (item.attributes.playParams ? (item.attributes.playParams.kind ?? (item.type ?? '')) : (item.type ?? ''));
            let id = (item.attributes.playParams ? (item.attributes.playParams.id ?? (item.id ?? '')) : (item.id ?? ''));;
            let isLibrary = item.attributes.playParams ? (item.attributes.playParams.isLibrary ?? false) : false;
            console.log(kind, id, isLibrary)

            if (true) {
                if (kind.includes("playlist") || kind.includes("album")) {
                    app.showingPlaylist = [];
                }
                if (kind.toString().includes("apple-curator")) {
                    kind = "appleCurator"
                    app.getTypeFromID("appleCurator", (id), false, {
                        platform: "web",
                        include: "grouping,playlists",
                        extend: "editorialArtwork",
                        "art[url]": "f"
                    });
                    window.location.hash = `${kind}/${id}`
                    document.querySelector("#app-content").scrollTop = 0
                } else if (kind.toString().includes("artist")) {
                    app.getArtistInfo(id, isLibrary)
                    window.location.hash = `${kind}/${id}${isLibrary ? "/" + isLibrary : ''}`
                    document.querySelector("#app-content").scrollTop = 0

                } else if (kind.toString().includes("record-label") || kind.toString().includes("curator")) {
                    if (kind.toString().includes("record-label")) {
                        kind = "recordLabel"
                    } else {
                        kind = "curator"
                    }
                    app.page = (kind) + "_" + (id);
                    app.getTypeFromID((kind), (id), (isLibrary), {
                        extend: "editorialVideo",
                        include: 'grouping,playlists',
                        views: 'top-releases,latest-releases,top-artists'
                    });
                    window.location.hash = `${kind}/${id}`
                    document.querySelector("#app-content").scrollTop = 0
                } else if (!kind.toString().includes("radioStation") && !kind.toString().includes("song") && !kind.toString().includes("musicVideo") && !kind.toString().includes("uploadedVideo") && !kind.toString().includes("music-movie")) {
                    let params = {
                        extend: "offers,editorialVideo",
                        "views": "appears-on,more-by-artist,related-videos,other-versions,you-might-also-like,video-extras,audio-extras",
                    }
                    app.page = (kind) + "_" + (id);
                    app.getTypeFromID((kind), (id), (isLibrary), params);
                    window.location.hash = `${kind}/${id}${isLibrary ? "/" + isLibrary : ''}`
                    document.querySelector("#app-content").scrollTop = 0
                } else {
                    app.playMediaItemById((id), (kind), (isLibrary), item.attributes.url ?? '')
                }

            }

        },
        prevButton() {
            if (!app.prevButtonBackIndicator && app.mk.nowPlayingItem && app.mk.currentPlaybackTime > 2) {
                app.prevButtonBackIndicator = true;
                app.mk.seekToTime(0);
            } else {
                app.prevButtonBackIndicator = false;
                app.mk.skipToPreviousItem()
            }
        },
        async getNowPlayingItemDetailed(target) {
            let u = await app.mkapi(app.mk.nowPlayingItem.playParams.kind, (app.mk.nowPlayingItem.songId == -1), (app.mk.nowPlayingItem.songId != -1) ? app.mk.nowPlayingItem.songId : app.mk.nowPlayingItem["id"], { "include[songs]": "albums,artists" });
            app.searchAndNavigate(u.data.data[0], target)
        },
        async searchAndNavigate(item, target) {
            let self = this
            app.tmpVar = item;
            switch (target) {
                case "artist":
                    let artistId = '';
                    try {
                        if (item.relationships.artists && item.relationships.artists.data.length > 0 && !item.relationships.artists.data[0].type.includes("library")) {
                            if (item.relationships.artists.data[0].type === "artist" || item.relationships.artists.data[0].type === "artists") {
                                artistId = item.relationships.artists.data[0].id
                            }
                        }
                        if (artistId == '') {
                            const url = (item.relationships.catalog.data[0].attributes.artistUrl);
                            artistId = (url).substring(url.lastIndexOf('/') + 1)
                            if (artistId.includes('viewCollaboration')) {
                                artistId = artistId.substring(artistId.lastIndexOf('ids=') + 4, artistId.lastIndexOf('-'))
                            }
                        }
                    } catch (_) {}

                    if (artistId == "") {
                        let artistQuery = (await app.mk.api.v3.music(`v1/catalog/${app.mk.storefrontId}/search?term=${item.attributes.artistName}`, {
                            limit: 1,
                            types: 'artists'
                        })).data.results;
                        try {
                            if (artistQuery.artists.data.length > 0) {
                                artistId = artistQuery.artists.data[0].id;
                                console.log(artistId)
                            }
                        } catch (e) {}
                    }
                    console.log(artistId);
                    if (artistId != "")
                        self.appRoute(`artist/${artistId}`)
                    break;
                case "album":
                    let albumId = '';
                    try {
                        if (item.relationships.albums && item.relationships.albums.data.length > 0 && !item.relationships.albums.data[0].type.includes("library")) {
                            if (item.relationships.albums.data[0].type === "album" || item.relationships.albums.data[0].type === "albums") {
                                albumId = item.relationships.albums.data[0].id
                            }
                        }
                        if (albumId == '') {
                            const url = (item.relationships.catalog.data[0].attributes.url);
                            albumId = (url).substring(url.lastIndexOf('/') + 1)
                            if (albumId.includes("?i=")) {
                                albumId = albumId.substring(0, albumId.indexOf("?i="))
                            }
                        }
                    } catch (_) {}

                    if (albumId == "") {
                        try {
                            let albumQuery = (await app.mk.api.v3.music(`v1/catalog/${app.mk.storefrontId}/search?term=${item.attributes.albumName + " " + (item.attributes.artistName ?? "")}`, {
                                limit: 1,
                                types: 'albums'
                            })).data.results;
                            if (albumQuery.albums.data.length > 0) {
                                albumId = albumQuery.albums.data[0].id;
                                console.log(albumId)
                            }
                        } catch (e) {}
                    }
                    if (albumId != "") {
                        self.appRoute(`album/${albumId}`)
                    }
                    break;
                case "recordLabel":
                    let labelId = '';
                    try {
                        labelId = item.relationships['record-labels'].data[0].id
                    } catch (_) {}

                    if (labelId == "") {
                        try {
                            let labelQuery = (await app.mk.api.v3.music(`v1/catalog/${app.mk.storefrontId}/search?term=${item.attributes.recordLabel}`, {
                                limit: 1,
                                types: 'record-labels'
                            })).data.results;
                            if (labelQuery["record-labels"].data.length > 0) {
                                labelId = labelQuery["record-labels"].data[0].id;
                                console.log(labelId)
                            }
                        } catch (e) {}
                    }
                    if (labelId != "") {
                        app.showingPlaylist = []
                        await app.getTypeFromID("recordLabel", labelId, false, { views: 'top-releases,latest-releases,top-artists' });
                        app.page = "recordLabel_" + labelId;
                    }

                    break;
            }
        },
        exitMV() {
            MusicKit.getInstance().stop()
            document.getElementById("apple-music-video-container").style.display = "none";
        },
        getArtistInfo(id, isLibrary) {
            this.getArtistFromID(id)
                //this.getTypeFromID("artist",id,isLibrary,query)
        },
        playMediaItem(item) {
            let kind = (item.attributes.playParams ? (item.attributes.playParams.kind ?? (item.type ?? '')) : (item.type ?? ''));
            let id = (item.attributes.playParams ? (item.attributes.playParams.id ?? (item.id ?? '')) : (item.id ?? ''));;
            let isLibrary = item.attributes.playParams ? (item.attributes.playParams.isLibrary ?? false) : false;
            let truekind = (!kind.endsWith("s")) ? (kind + "s") : kind;
            console.log(kind, id, isLibrary)
            app.mk.stop().then(() => {
                if (kind.includes("artist")) {
                    app.mk.setStationQueue({ artist: 'a-' + id }).then(() => {
                        app.mk.play()
                    })
                }
                //     else if (kind.includes("playlist") && (id.startsWith("p.") || id.startsWith("pl."))){
                //         /* Randomize array in-place using Durstenfeld shuffle algorithm */
                //         function shuffleArray(array) {
                //             for (var i = array.length - 1; i > 0; i--) {
                //                 var j = Math.floor(Math.random() * (i + 1));
                //                 var temp = array[i];
                //                 array[i] = array[j];
                //                 array[j] = temp;
                //             }
                //         }
                //         app.mk.clearQueue().then(function () { {
                //             app.mk.setQueue({[truekind]: [item.attributes.playParams.id ?? item.id]}).then(function () {
                //                    app.mk.play().then(function (){
                //                        app.mk.clearQueue().then(function (){
                //                         var playlistId = id
                //                         const params = {
                //                             include: "tracks",
                //                             platform: "web",
                //                             "include[library-playlists]": "catalog,tracks",
                //                             "fields[playlists]": "curatorName,playlistType,name,artwork,url",
                //                             "include[library-songs]": "catalog,artists,albums",
                //                             "fields[catalog]": "artistUrl,albumUrl",
                //                             "fields[songs]": "artistUrl,albumUrl"
                //                         }
                //                         var playlistId = ''

                //                         try {
                //                             function getPlaylist(id, params, isLibrary){
                //                                 if (isLibrary){
                //                                     return  app.mk.api.library.playlist(id, params)
                //                                 } else {  return app.mk.api.playlist(id, params)}
                //                             }
                //                             getPlaylist(id, params, isLibrary).then(res => {
                //                                 let query = res.relationships.tracks.data.map(item => new MusicKit.MediaItem(item));
                //                                 if (app.mk.shuffleMode == 1){shuffleArray(query); console.log('shf')}
                //                                 app.mk.queue.append(query)
                //                                 if (!res.relationships.tracks.next) {
                //                                     return
                //                                 } else {
                //                                     getPlaylistTracks(res.relationships.tracks.next)
                //                                 }

                //                                 function getPlaylistTracks(next) {
                //                                     app.apiCall(app.musicBaseUrl + next, res => {
                //                                         if (res.id != playlistId) {
                //                                             return
                //                                         }
                //                                         let query = res.data.map(item => new MusicKit.MediaItem(item))
                //                                         if (app.mk.shuffleMode == 1){shuffleArray(query); console.log('shf')}
                //                                         app.mk.queue.append(query)

                //                                         if (res.next) {
                //                                             getPlaylistTracks(res.next)
                //                                         }
                //                                     })
                //                                 }
                //                                     })
                //                         } catch (e) {}


                //                        })
                //                    })
                //                 })
                //             }
                //         })
                // }
                else {
                    app.playMediaItemById((id), (kind), (isLibrary), item.attributes.url ?? '')
                }
            })
        },
        async getTypeFromID(kind, id, isLibrary = false, params = {}, params2 = {}) {
            let a;
            if (kind == "album" | kind == "albums") {
                params["include"] = "tracks,artists,record-labels,catalog";
            }
            try {
                a = await this.mkapi(kind.toString(), isLibrary, id.toString(), params, params2);
            } catch (e) {
                console.log(e);
                try {
                    a = await this.mkapi(kind.toString(), !isLibrary, id.toString(), params, params2);
                } catch (err) {
                    console.log(err);
                    a = []
                } finally {
                    if (kind == "appleCurator") {
                        app.appleCurator = a.data.data[0]
                    } else {
                        this.getPlaylistContinuous(a)
                    }
                }
            } finally {
                if (kind == "appleCurator") {
                    app.appleCurator = a.data.data[0]
                } else {
                    this.getPlaylistContinuous(a)
                }
            };
        },
        searchLibrarySongs() {
            let self = this
            let prefs = this.cfg.libraryPrefs.songs

            function sortSongs() {
                // sort this.library.songs.displayListing by song.attributes[self.library.songs.sorting] in descending or ascending order based on alphabetical order and numeric order
                // check if song.attributes[self.library.songs.sorting] is a number and if so, sort by number if not, sort by alphabetical order ignoring case
                self.library.songs.displayListing.sort((a, b) => {
                    let aa = a.attributes[prefs.sort]
                    let bb = b.attributes[prefs.sort]
                    if (self.library.songs.sorting == "genre") {
                        aa = a.attributes.genreNames[0]
                        bb = b.attributes.genreNames[0]
                    }
                    if (aa == null) {
                        aa = ""
                    }
                    if (bb == null) {
                        bb = ""
                    }
                    if (prefs.sortOrder == "asc") {
                        if (aa.toString().match(/^\d+$/) && bb.toString().match(/^\d+$/)) {
                            return aa - bb
                        } else {
                            return aa.toString().toLowerCase().localeCompare(bb.toString().toLowerCase())
                        }
                    } else if (prefs.sortOrder == "desc") {
                        if (aa.toString().match(/^\d+$/) && bb.toString().match(/^\d+$/)) {
                            return bb - aa
                        } else {
                            return bb.toString().toLowerCase().localeCompare(aa.toString().toLowerCase())
                        }
                    }
                })
            }

            if (this.library.songs.search == "") {
                this.library.songs.displayListing = this.library.songs.listing
                sortSongs()
            } else {
                this.library.songs.displayListing = this.library.songs.listing.filter(item => {
                    let itemName = item.attributes.name.toLowerCase()
                    let searchTerm = this.library.songs.search.toLowerCase()
                    let artistName = ""
                    let albumName = ""
                    if (item.attributes.artistName != null) {
                        artistName = item.attributes.artistName.toLowerCase()
                    }
                    if (item.attributes.albumName != null) {
                        albumName = item.attributes.albumName.toLowerCase()
                    }

                    // remove any non-alphanumeric characters and spaces from search term and item name
                    searchTerm = searchTerm.replace(/[^a-z0-9 ]/gi, "")
                    itemName = itemName.replace(/[^a-z0-9 ]/gi, "")
                    artistName = artistName.replace(/[^a-z0-9 ]/gi, "")
                    albumName = albumName.replace(/[^a-z0-9 ]/gi, "")

                    if (itemName.includes(searchTerm) || artistName.includes(searchTerm) || albumName.includes(searchTerm)) {
                        return item
                    }
                })
                sortSongs()
            }
        },
        // make a copy of searchLibrarySongs except use Albums instead of Songs
        searchLibraryAlbums(index) {
            let self = this

            function sortAlbums() {
                // sort this.library.albums.displayListing by album.attributes[self.library.albums.sorting[index]] in descending or ascending order based on alphabetical order and numeric order
                // check if album.attributes[self.library.albums.sorting[index]] is a number and if so, sort by number if not, sort by alphabetical order ignoring case
                self.library.albums.displayListing.sort((a, b) => {
                    let aa = a.attributes[self.library.albums.sorting[index]]
                    let bb = b.attributes[self.library.albums.sorting[index]]
                    if (self.library.albums.sorting[index] == "genre") {
                        aa = a.attributes.genreNames[0]
                        bb = b.attributes.genreNames[0]
                    }
                    if (aa == null) {
                        aa = ""
                    }
                    if (bb == null) {
                        bb = ""
                    }
                    if (self.library.albums.sortOrder[index] == "asc") {
                        if (aa.toString().match(/^\d+$/) && bb.toString().match(/^\d+$/)) {
                            return aa - bb
                        } else {
                            return aa.toString().toLowerCase().localeCompare(bb.toString().toLowerCase())
                        }
                    } else if (self.library.albums.sortOrder[index] == "desc") {
                        if (aa.toString().match(/^\d+$/) && bb.toString().match(/^\d+$/)) {
                            return bb - aa
                        } else {
                            return bb.toString().toLowerCase().localeCompare(aa.toString().toLowerCase())
                        }
                    }
                })
            }

            if (this.library.albums.search == "") {
                this.library.albums.displayListing = this.library.albums.listing
                sortAlbums()
            } else {
                this.library.albums.displayListing = this.library.albums.listing.filter(item => {
                    let itemName = item.attributes.name.toLowerCase()
                    let searchTerm = this.library.albums.search.toLowerCase()
                    let artistName = ""
                    let albumName = ""
                    if (item.attributes.artistName != null) {
                        artistName = item.attributes.artistName.toLowerCase()
                    }
                    if (item.attributes.albumName != null) {
                        albumName = item.attributes.albumName.toLowerCase()
                    }

                    // remove any non-alphanumeric characters and spaces from search term and item name
                    searchTerm = searchTerm.replace(/[^a-z0-9 ]/gi, "")
                    itemName = itemName.replace(/[^a-z0-9 ]/gi, "")
                    artistName = artistName.replace(/[^a-z0-9 ]/gi, "")
                    albumName = albumName.replace(/[^a-z0-9 ]/gi, "")

                    if (itemName.includes(searchTerm) || artistName.includes(searchTerm) || albumName.includes(searchTerm)) {
                        return item
                    }
                })
                sortAlbums()
            }
        },
        // make a copy of searchLibrarySongs except use Albums instead of Songs
        searchLibraryArtists(index) {
            let self = this

            function sortArtists() {
                // sort this.library.albums.displayListing by album.attributes[self.library.albums.sorting[index]] in descending or ascending order based on alphabetical order and numeric order
                // check if album.attributes[self.library.albums.sorting[index]] is a number and if so, sort by number if not, sort by alphabetical order ignoring case
                self.library.artists.displayListing.sort((a, b) => {
                    let aa = a.attributes[self.library.artists.sorting[index]]
                    let bb = b.attributes[self.library.artists.sorting[index]]
                    if (self.library.artists.sorting[index] == "genre") {
                        aa = a.attributes.genreNames[0]
                        bb = b.attributes.genreNames[0]
                    }
                    if (aa == null) {
                        aa = ""
                    }
                    if (bb == null) {
                        bb = ""
                    }
                    if (self.library.artists.sortOrder[index] == "asc") {
                        if (aa.toString().match(/^\d+$/) && bb.toString().match(/^\d+$/)) {
                            return aa - bb
                        } else {
                            return aa.toString().toLowerCase().localeCompare(bb.toString().toLowerCase())
                        }
                    } else if (self.library.artists.sortOrder[index] == "desc") {
                        if (aa.toString().match(/^\d+$/) && bb.toString().match(/^\d+$/)) {
                            return bb - aa
                        } else {
                            return bb.toString().toLowerCase().localeCompare(aa.toString().toLowerCase())
                        }
                    }
                })
            }

            if (this.library.artists.search == "") {
                this.library.artists.displayListing = this.library.artists.listing
                sortArtists()
            } else {
                this.library.artists.displayListing = this.library.artists.listing.filter(item => {
                    let itemName = item.attributes.name.toLowerCase()
                    let searchTerm = this.library.artists.search.toLowerCase()
                    let artistName = ""
                    let albumName = ""
                        // if (item.attributes.artistName != null) {
                        //     artistName = item.attributes.artistName.toLowerCase()
                        // }
                        // if (item.attributes.albumName != null) {
                        //     albumName = item.attributes.albumName.toLowerCase()
                        // }

                    // remove any non-alphanumeric characters and spaces from search term and item name
                    searchTerm = searchTerm.replace(/[^a-z0-9 ]/gi, "")
                    itemName = itemName.replace(/[^a-z0-9 ]/gi, "")


                    if (itemName.includes(searchTerm) || artistName.includes(searchTerm) || albumName.includes(searchTerm)) {
                        return item
                    }
                })
                sortArtists()
            }
        },
        getSidebarItemClass(page) {
            if (this.page == page) {
                return ["active"]
            } else {
                return []
            }
        },
        async mkapi(method, library = false, term, params = {}, params2 = {}, attempts = 0) {
            if (method.includes(`recordLabel`)) { method = `record-labels` }
            if (method.includes(`appleCurator`)) { method = `apple-curators` }
            if (attempts > 3) {
                return
            }
            let truemethod = (!method.endsWith("s")) ? (method + "s") : method;
            try {
                if (library) {
                    return await this.mk.api.v3.music(`v1/me/library/${truemethod}/${term.toString()}`, params, params2)
                } else {
                    return await this.mk.api.v3.music(`/v1/catalog/${app.mk.storefrontId}/${truemethod}/${term.toString()}`, params, params2)
                }
            } catch (e) {
                console.log(e)
                return await this.mkapi(method, library, term, params, params2, attempts + 1)
            }
        },
        getLibraryGenres() {
            let genres = []
            genres = []
            this.library.songs.listing.forEach((item) => {
                item.attributes.genreNames.forEach((genre) => {
                    if (!genres.includes(genre)) {
                        genres.push(genre)
                    }
                })
            })
            return genres
        },
        async getLibrarySongsFull(force = false) {
            let self = this
            let library = []
            let downloaded = null;
            if ((this.library.songs.downloadState == 2) && !force) {
                return
            }
            if (this.library.songs.downloadState == 1) {
                return
            }
            if (localStorage.getItem("librarySongs") != null) {
                this.library.songs.listing = JSON.parse(localStorage.getItem("librarySongs"))
                this.searchLibrarySongs()
            }
            if (this.songstest) {
                return
            }
            this.library.songs.downloadState = 1
            this.library.downloadNotification.show = true
            this.library.downloadNotification.message = app.getLz('notification.updatingLibrarySongs')

            function downloadChunk() {
                const params = {
                    "include[library-songs]": "catalog,artists,albums",
                    "fields[artists]": "name,url,id",
                    "fields[albums]": "name,url,id",
                    platform: "web",
                    "fields[catalog]": "artistUrl,albumUrl",
                    "fields[songs]": "artistName,artistUrl,artwork,contentRating,editorialArtwork,name,playParams,releaseDate,url",
                    limit: 100,
                }
                self.library.songs.downloadState = 1
                if (downloaded == null) {
                    app.mk.api.v3.music(`/v1/me/library/songs/`, params).then((response) => {
                        processChunk(response.data)
                    })
                } else {

                    if (downloaded.next != null) {
                        app.mk.api.v3.music(downloaded.next, params).then((response) => {
                            processChunk(response.data)
                        })
                    } else {
                        console.log("Download next", downloaded.next)
                    }
                }
            }

            function processChunk(response) {
                downloaded = response
                library = library.concat(downloaded.data)
                self.library.downloadNotification.show = true
                self.library.downloadNotification.message = app.getLz('notification.updatingLibrarySongs')
                self.library.downloadNotification.total = downloaded.meta.total
                self.library.downloadNotification.progress = library.length

                if (downloaded.meta.total == 0) {
                    self.library.songs.downloadState = 3
                    return
                }
                if (typeof downloaded.next == "undefined") {
                    console.log("downloaded.next is undefined")
                    self.library.songs.listing = library
                    self.library.songs.downloadState = 2
                    self.library.downloadNotification.show = false
                    self.searchLibrarySongs()
                    localStorage.setItem("librarySongs", JSON.stringify(library))
                }
                if (downloaded.meta.total > library.length || typeof downloaded.meta.next != "undefined") {
                    console.log(`downloading next chunk - ${library.length} songs so far`)
                    downloadChunk()
                } else {
                    self.library.songs.listing = library
                    self.library.songs.downloadState = 2
                    self.library.downloadNotification.show = false
                    self.searchLibrarySongs()
                    localStorage.setItem("librarySongs", JSON.stringify(library))
                    console.log(library)
                }
            }

            downloadChunk()
        },
        // copy the getLibrarySongsFull function except change Songs to Albums
        async getLibraryAlbumsFull(force = false, index) {
            let self = this
            let library = []
            let downloaded = null;
            if ((this.library.albums.downloadState == 2 || this.library.albums.downloadState == 1) && !force) {
                return
            }
            if (localStorage.getItem("libraryAlbums") != null) {
                this.library.albums.listing = JSON.parse(localStorage.getItem("libraryAlbums"))
                this.searchLibraryAlbums(index)
            }
            if (this.songstest) {
                return
            }
            this.library.albums.downloadState = 1
            this.library.downloadNotification.show = true
            this.library.downloadNotification.message = app.getLz('notification.updatingLibraryAlbums')

            function downloadChunk() {
                self.library.albums.downloadState = 1
                const params = {
                    "include[library-albums]": "catalog,artists,albums",
                    "fields[artists]": "name,url,id",
                    "fields[albums]": "name,url,id",
                    platform: "web",
                    "fields[catalog]": "artistUrl,albumUrl",
                    "fields[albums]": "artistName,artistUrl,artwork,contentRating,editorialArtwork,name,playParams,releaseDate,url",
                    limit: 100,
                }
                if (downloaded == null) {
                    app.mk.api.v3.music(`/v1/me/library/albums/`, params).then((response) => {
                        processChunk(response.data)
                    })
                } else {
                    if (downloaded.next != null) {
                        app.mk.api.v3.music(downloaded.next, params).then((response) => {
                            processChunk(response.data)
                        })
                    } else {
                        console.log("Download next", downloaded.next)
                    }
                }
            }

            function processChunk(response) {
                downloaded = response
                library = library.concat(downloaded.data)
                self.library.downloadNotification.show = true
                self.library.downloadNotification.message = app.getLz('notification.updatingLibraryAlbums')
                self.library.downloadNotification.total = downloaded.meta.total
                self.library.downloadNotification.progress = library.length
                if (downloaded.meta.total == 0) {
                    self.library.albums.downloadState = 3
                    return
                }
                if (typeof downloaded.next == "undefined") {
                    console.log("downloaded.next is undefined")
                    self.library.albums.listing = library
                    self.library.albums.downloadState = 2
                    self.library.downloadNotification.show = false
                    localStorage.setItem("libraryAlbums", JSON.stringify(library))
                    self.searchLibraryAlbums(index)
                }
                if (downloaded.meta.total > library.length || typeof downloaded.meta.next != "undefined") {
                    console.log(`downloading next chunk - ${library.length
                    } albums so far`)
                    downloadChunk()
                } else {
                    self.library.albums.listing = library
                    self.library.albums.downloadState = 2
                    self.library.downloadNotification.show = false
                    localStorage.setItem("libraryAlbums", JSON.stringify(library))
                    self.searchLibraryAlbums(index)
                    console.log(library)
                }
            }

            downloadChunk()
        },
        // copy the getLibrarySongsFull function except change Songs to Albums
        async getLibraryArtistsFull(force = false, index) {
            let self = this
            let library = []
            let downloaded = null;
            if ((this.library.artists.downloadState == 2 || this.library.artists.downloadState == 1) && !force) {
                return
            }
            if (localStorage.getItem("libraryArtists") != null) {
                this.library.artists.listing = JSON.parse(localStorage.getItem("libraryArtists"))
                this.searchLibraryArtists(index)
            }
            if (this.songstest) {
                return
            }
            this.library.artists.downloadState = 1
            this.library.downloadNotification.show = true
            this.library.downloadNotification.message = app.getLz('notification.updatingLibraryArtists')

            function downloadChunk() {
                self.library.artists.downloadState = 1
                const params = {
                    include: "catalog",
                    // "include[library-artists]": "catalog,artists,albums",
                    // "fields[artists]": "name,url,id",
                    // "fields[albums]": "name,url,id",
                    platform: "web",
                    // "fields[catalog]": "artistUrl,albumUrl",
                    // "fields[artists]": "artistName,artistUrl,artwork,contentRating,editorialArtwork,name,playParams,releaseDate,url",
                    limit: 100,
                }
                if (downloaded == null) {
                    app.mk.api.v3.music(`/v1/me/library/artists/`, params).then((response) => {
                        processChunk(response.data)
                    })

                } else {
                    if (downloaded.next != null) {
                        app.mk.api.v3.music(downloaded.next, params).then((response) => {
                            processChunk(response.data)
                        })
                    } else {
                        console.log("Download next", downloaded.next)
                    }

                }
            }

            function processChunk(response) {
                downloaded = response
                library = library.concat(downloaded.data)
                self.library.downloadNotification.show = true
                self.library.downloadNotification.message = app.getLz('notification.updatingLibraryArtists')
                self.library.downloadNotification.total = downloaded.meta.total
                self.library.downloadNotification.progress = library.length
                if (downloaded.meta.total == 0) {
                    self.library.albums.downloadState = 3
                    return
                }
                if (typeof downloaded.next == "undefined") {
                    console.log("downloaded.next is undefined")
                    self.library.artists.listing = library
                    self.library.artists.downloadState = 2
                    self.library.artists.show = false
                    localStorage.setItem("libraryArtists", JSON.stringify(library))
                    self.searchLibraryArtists(index)
                }
                if (downloaded.meta.total > library.length || typeof downloaded.meta.next != "undefined") {
                    console.log(`downloading next chunk - ${library.length
                    } artists so far`)
                    downloadChunk()
                } else {
                    self.library.artists.listing = library
                    self.library.artists.downloadState = 2
                    self.library.downloadNotification.show = false
                    localStorage.setItem("libraryArtists", JSON.stringify(library))
                    self.searchLibraryArtists(index)
                    console.log(library)
                }
            }

            downloadChunk()
        },
        getTotalTime() {
            try {
                if (app.showingPlaylist.relationships.tracks.data.length > 0) {
                    let time = Math.round([].concat(...app.showingPlaylist.relationships.tracks.data).reduce((a, { attributes: { durationInMillis } }) => a + durationInMillis, 0) / 1000);
                    let hours = Math.floor(time / 3600)
                    let mins = Math.floor(time / 60) % 60
                    let secs = time % 60
                    return app.showingPlaylist.relationships.tracks.data.length + " track" + (app.showingPlaylist.relationships.tracks.data.length > 1 ? "s" : "") + ", " + ((hours > 0) ? (hours + (" hour" + ((hours > 1) ? "s, " : ", "))) : "") + ((mins > 0) ? (mins + (" minute" + ((mins > 1) ? "s, " : ", "))) : "") + secs + (" second" + ((secs > 1) ? "s." : "."));
                } else return ""
            } catch (err) {
                return ""
            }
        },
        async getLibrarySongs() {
            let response = await this.mkapi("songs", true, "", { limit: 100 }, { includeResponseMeta: !0 })
            this.library.songs.listing = response.data.data
            this.library.songs.meta = response.data.meta
        },
        async getLibraryAlbums() {
            let response = await this.mkapi("albums", true, "", { limit: 100 }, { includeResponseMeta: !0 })
            this.library.albums.listing = response.data.data
            this.library.albums.meta = response.data.meta
        },
        async getListenNow(attempt = 0) {
            if (attempt > 3) {
                return
            }
            try {
                this.listennow = (await this.mk.api.v3.music(`v1/me/recommendations?timezone=${encodeURIComponent(this.formatTimezoneOffset())}`, {
                    name: "listen-now",
                    with: "friendsMix,library,social",
                    "art[social-profiles:url]": "c",
                    "art[url]": "c,f",
                    "omit[resource]": "autos",
                    "relate[editorial-items]": "contents",
                    extend: ["editorialCard", "editorialVideo"],
                    "extend[albums]": ["artistUrl"],
                    "extend[library-albums]": ["artistUrl", "editorialVideo"],
                    "extend[playlists]": ["artistNames", "editorialArtwork", "editorialVideo"],
                    "extend[library-playlists]": ["artistNames", "editorialArtwork", "editorialVideo"],
                    "extend[social-profiles]": "topGenreNames",
                    "include[albums]": "artists",
                    "include[songs]": "artists",
                    "include[music-videos]": "artists",
                    "fields[albums]": ["artistName", "artistUrl", "artwork", "contentRating", "editorialArtwork", "editorialVideo", "name", "playParams", "releaseDate", "url"],
                    "fields[artists]": ["name", "url"],
                    "extend[stations]": ["airDate", "supportsAirTimeUpdates"],
                    "meta[stations]": "inflectionPoints",
                    types: "artists,albums,editorial-items,library-albums,library-playlists,music-movies,music-videos,playlists,stations,uploaded-audios,uploaded-videos,activities,apple-curators,curators,tv-shows,social-upsells",
                    platform: "web"
                }, {
                    includeResponseMeta: !0,
                    reload: !0
                })).data;
                console.log(this.listennow)
            } catch (e) {
                console.log(e)
                this.getListenNow(attempt + 1)
            }
        },
        async getBrowsePage(attempt = 0) {
            if (attempt > 3) {
                return
            }
            try {
                let browse = await app.mk.api.v3.music(`/v1/editorial/${app.mk.storefrontId}/groupings`, {
                    platform: "web",
                    name: "music",
                    "omit[resource:artists]": "relationships",
                    "include[albums]": "artists",
                    "include[songs]": "artists",
                    "include[music-videos]": "artists",
                    extend: "editorialArtwork,artistUrl",
                    "fields[artists]": "name,url,artwork,editorialArtwork,genreNames,editorialNotes",
                    "art[url]": "f"
                });
                this.browsepage = browse.data.data[0];
                console.log(this.browsepage)
            } catch (e) {
                console.log(e)
                this.getBrowsePage(attempt + 1)
            }
        },
        async getRadioStations(attempt = 0) {
            if (attempt > 3) {
                return
            }
            try {
                this.radio.personal = (await app.mk.api.v3.music(`/v1/me/recent/radio-stations`, {
                    "platform": "web",
                    "art[url]": "f"
                })).data.data;
            } catch (e) {
                console.log(e)
                this.getRadioStations(attempt + 1)
            }
        },
        async getMadeForYou(attempt = 0) {
            if (attempt > 3) {
                return
            }
            try {
                mfu = await app.mk.api.v3.music("/v1/me/library/playlists?platform=web&extend=editorialVideo&fields%5Bplaylists%5D=lastModifiedDate&filter%5Bfeatured%5D=made-for-you&include%5Blibrary-playlists%5D=catalog&fields%5Blibrary-playlists%5D=artwork%2Cname%2CplayParams%2CdateAdded")
                this.madeforyou = mfu.data
            } catch (e) {
                console.log(e)
                this.getMadeForYou(attempt + 1)
            }
        },
        newPlaylistFolder(name = "New Folder") {
            let self = this
            this.mk.api.v3.music(
                "/v1/me/library/playlist-folders/", {}, {
                    fetchOptions: {
                        method: "POST",
                        body: JSON.stringify({
                            attributes: { name: name }
                        })
                    }
                }
            ).then((res) => {
                let playlist = (res.data.data[0])
                self.playlists.listing.push({
                    id: playlist.id,
                    attributes: {
                        name: playlist.attributes.name
                    },
                    type: "library-playlist-folders",
                    parent: "p.playlistsroot"
                })
                self.sortPlaylists()
                setTimeout(() => {
                    app.refreshPlaylists()
                }, 13000)
            })
        },
        unauthorize() {
            this.mk.unauthorize()
        },
        showSearch() {
            this.page = "search"
        },
        loadLyrics() {
            const musicType = (MusicKit.getInstance().nowPlayingItem != null) ? MusicKit.getInstance().nowPlayingItem["type"] ?? '' : '';
            console.log("mt", musicType)
            if (musicType === "musicVideo") {
                this.loadYTLyrics();
            } else {
                if (app.cfg.lyrics.enable_mxm) {
                    this.loadMXM();
                } else {
                    this.loadAMLyrics();
                }
            }
        },
        loadAMLyrics() {
            const songID = (this.mk.nowPlayingItem != null) ? this.mk.nowPlayingItem["_songId"] ?? -1 : -1;
            // this.getMXM( trackName, artistName, 'en', duration);
            if (songID != -1) {
                MusicKit.getInstance().api.lyric(songID)
                    .then((response) => {
                        this.lyricsMediaItem = response.attributes["ttml"]
                        this.parseTTML()
                    })
            }
        },
        addToLibrary(id) {
            let self = this
            this.mk.addToLibrary(id).then((data) => {
                self.getLibrarySongsFull(true)
            })
        },
        removeFromLibrary(kind, id) {
            let self = this
            let truekind = (!kind.endsWith("s")) ? (kind + "s") : kind;
            app.mk.api.v3.music(`v1/me/library/${truekind}/${id.toString()}`, {}, {
                fetchOptions: {
                    method: "DELETE"
                }
            }).then((data) => {
                self.getLibrarySongsFull(true)
            })
        },
        async loadYTLyrics() {
            const track = (this.mk.nowPlayingItem != null) ? this.mk.nowPlayingItem.title ?? '' : '';
            const artist = (this.mk.nowPlayingItem != null) ? this.mk.nowPlayingItem.artistName ?? '' : '';
            const time = (this.mk.nowPlayingItem != null) ? (Math.round((this.mk.nowPlayingItem.attributes["durationInMillis"] ?? -1000) / 1000) ?? -1) : -1;
            ipcRenderer.invoke('getYTLyrics', track, artist).then((result) => {
                if (result.length > 0) {
                    let ytid = result[0]['id']['videoId'];
                    if (app.cfg.lyrics.enable_yt) {
                        loadYT(ytid, app.cfg.lyrics.mxm_language ?? "en")
                    } else {
                        app.loadMXM()
                    }
                } else {
                    app.loadMXM()
                }

                function loadYT(id, lang) {
                    let req = new XMLHttpRequest();
                    let url = `https://www.youtube.com/watch?&v=${id}`;
                    req.open('GET', url, true);
                    req.onerror = function(e) {
                        this.loadMXM();
                    }
                    req.onload = function() {
                        // console.log(this.responseText);
                        res = this.responseText;
                        let captionurl1 = res.substring(res.indexOf(`{"playerCaptionsRenderer":{"baseUrl":"`) + (`{"playerCaptionsRenderer":{"baseUrl":"`).length);
                        let captionurl = captionurl1.substring(0, captionurl1.indexOf(`"`));
                        if (captionurl.includes("timedtext")) {
                            let json = JSON.parse(`{"url": "${captionurl}"}`);
                            let newurl = json.url + `&lang=${lang}&format=ttml`

                            let req2 = new XMLHttpRequest();

                            req2.open('GET', newurl, true);
                            req2.onerror = function(e) {
                                app.loadMXM();
                            }
                            req2.onload = function() {
                                try {
                                    const ttmlLyrics = this.responseText;
                                    if (ttmlLyrics) {
                                        this.lyricsMediaItem = ttmlLyrics
                                        this.parseTTML()
                                    }
                                } catch (e) {
                                    app.loadMXM();
                                }

                            }
                            req2.send();
                        } else {

                            app.loadMXM();

                        }
                    }
                    req.send();
                }

            })

        },
        loadMXM() {
            let attempt = 0;
            const track = encodeURIComponent((this.mk.nowPlayingItem != null) ? this.mk.nowPlayingItem.title ?? '' : '');
            const artist = encodeURIComponent((this.mk.nowPlayingItem != null) ? this.mk.nowPlayingItem.artistName ?? '' : '');
            const time = encodeURIComponent((this.mk.nowPlayingItem != null) ? (Math.round((this.mk.nowPlayingItem.attributes["durationInMillis"] ?? -1000) / 1000) ?? -1) : -1);
            const id = encodeURIComponent((this.mk.nowPlayingItem != null) ? app.mk.nowPlayingItem._songId ?? '' : '');
            let lrcfile = "";
            let richsync = [];
            const lang = app.cfg.lyrics.mxm_language //  translation language
            function revisedRandId() {
                return Math.random().toString(36).replace(/[^a-z]+/g, '').substr(2, 10);
            }

            /* get token */
            function getToken(mode, track, artist, songid, lang, time, id) {
                if (attempt > 2) {
                    app.loadAMLyrics();
                } else {
                    attempt = attempt + 1;
                    let url = "https://apic-desktop.musixmatch.com/ws/1.1/token.get?app_id=web-desktop-app-v1.0&t=" + revisedRandId();
                    let req = new XMLHttpRequest();
                    req.overrideMimeType("application/json");
                    req.open('GET', url, true);
                    req.setRequestHeader("authority", "apic-desktop.musixmatch.com");
                    req.onload = function() {
                        let jsonResponse = JSON.parse(this.responseText);
                        let status2 = jsonResponse["message"]["header"]["status_code"];
                        if (status2 == 200) {
                            let token = jsonResponse["message"]["body"]["user_token"] ?? '';
                            if (token != "" && token != "UpgradeOnlyUpgradeOnlyUpgradeOnlyUpgradeOnly") {
                                console.log('200 token', mode);
                                // token good
                                app.mxmtoken = token;

                                if (mode == 1) {
                                    getMXMSubs(track, artist, app.mxmtoken, lang, time, id);
                                } else {
                                    getMXMTrans(songid, lang, app.mxmtoken);
                                }
                            } else {
                                console.log('fake 200 token');
                                getToken(mode, track, artist, songid, lang, time)
                            }
                        } else {
                            console.log('token 4xx');
                            getToken(mode, track, artist, songid, lang, time)
                        }

                    };
                    req.onerror = function() {
                        console.log('error');
                        app.loadAMLyrics();
                    };
                    req.send();
                }
            }

            function getMXMSubs(track, artist, token, lang, time, id) {
                let usertoken = encodeURIComponent(token);
                let richsyncQuery = (app.cfg.lyrics.mxm_karaoke) ? "&optional_calls=track.richsync" : ""
                let timecustom = (!time || (time && time < 0)) ? '' : `&f_subtitle_length=${time}&q_duration=${time}&f_subtitle_length_max_deviation=40`;
                let itunesid = (id && id != "") ? `&track_itunes_id=${id}` : '';
                let url = "https://apic-desktop.musixmatch.com/ws/1.1/macro.subtitles.get?format=json&namespace=lyrics_richsynched" + richsyncQuery + "&subtitle_format=lrc&q_artist=" + artist + "&q_track=" + track + itunesid + "&usertoken=" + usertoken + timecustom + "&app_id=web-desktop-app-v1.0&t=" + revisedRandId();
                let req = new XMLHttpRequest();
                req.overrideMimeType("application/json");
                req.open('GET', url, true);
                req.setRequestHeader("authority", "apic-desktop.musixmatch.com");
                req.onload = function() {
                    let jsonResponse = JSON.parse(this.responseText);
                    console.log(jsonResponse);
                    let status1 = jsonResponse["message"]["header"]["status_code"];

                    if (status1 == 200) {
                        let id = '';
                        try {
                            if (jsonResponse["message"]["body"]["macro_calls"]["matcher.track.get"]["message"]["header"]["status_code"] == 200 && jsonResponse["message"]["body"]["macro_calls"]["track.subtitles.get"]["message"]["header"]["status_code"] == 200) {
                                id = jsonResponse["message"]["body"]["macro_calls"]["matcher.track.get"]["message"]["body"]["track"]["track_id"] ?? '';
                                lrcfile = jsonResponse["message"]["body"]["macro_calls"]["track.subtitles.get"]["message"]["body"]["subtitle_list"][0]["subtitle"]["subtitle_body"];

                                try {
                                    lrcrich = jsonResponse["message"]["body"]["macro_calls"]["track.richsync.get"]["message"]["body"]["richsync"]["richsync_body"];
                                    richsync = JSON.parse(lrcrich);
                                    app.richlyrics = richsync;
                                } catch (_) {}
                            }

                            if (lrcfile == "") {
                                app.loadAMLyrics()
                            } else {
                                if (richsync == [] || richsync.length == 0) {
                                    console.log("ok");
                                    // process lrcfile to json here
                                    app.lyricsMediaItem = lrcfile
                                    let u = app.lyricsMediaItem.split(/[\r\n]/);
                                    let preLrc = []
                                    for (var i = u.length - 1; i >= 0; i--) {
                                        let xline = (/(\[[0-9.:\[\]]*\])+(.*)/).exec(u[i])
                                        let end = (preLrc.length > 0) ? ((preLrc[preLrc.length - 1].startTime) ?? 99999) : 99999
                                        preLrc.push({
                                            startTime: app.toMS(xline[1].substring(1, xline[1].length - 2)) ?? 0,
                                            endTime: end,
                                            line: xline[2],
                                            translation: ''
                                        })
                                    }
                                    if (preLrc.length > 0)
                                        preLrc.push({
                                            startTime: 0,
                                            endTime: preLrc[preLrc.length - 1].startTime,
                                            line: "lrcInstrumental",
                                            translation: ''
                                        });
                                    app.lyrics = preLrc.reverse();
                                } else {
                                    preLrc = richsync.map(function(item) {
                                        return {
                                            startTime: item.ts,
                                            endTime: item.te,
                                            line: item.x,
                                            translation: ''
                                        }
                                    })
                                    if (preLrc.length > 0)
                                        preLrc.unshift({
                                            startTime: 0,
                                            endTime: preLrc[0].startTime,
                                            line: "lrcInstrumental",
                                            translation: ''
                                        });
                                    app.lyrics = preLrc;
                                }
                                if (lrcfile != null && lrcfile != '' && lang != "disabled") {
                                    // load translation
                                    getMXMTrans(id, lang, token);
                                } else {
                                    app.loadAMLyrics()
                                }
                            }
                        } catch (e) {
                            console.log(e);
                            app.loadAMLyrics()
                        }
                    } else { //4xx rejected
                        getToken(1, track, artist, '', lang, time);
                    }
                }
                req.send();
            }

            function getMXMTrans(id, lang, token) {
                if (lang != "disabled" && id != '') {
                    let usertoken = encodeURIComponent(token);
                    let url2 = "https://apic-desktop.musixmatch.com/ws/1.1/crowd.track.translations.get?translation_fields_set=minimal&selected_language=" + lang + "&track_id=" + id + "&comment_format=text&part=user&format=json&usertoken=" + usertoken + "&app_id=web-desktop-app-v1.0&t=" + revisedRandId();
                    let req2 = new XMLHttpRequest();
                    req2.overrideMimeType("application/json");
                    req2.open('GET', url2, true);
                    req2.setRequestHeader("authority", "apic-desktop.musixmatch.com");
                    req2.onload = function() {
                        let jsonResponse2 = JSON.parse(this.responseText);
                        console.log(jsonResponse2);
                        let status2 = jsonResponse2["message"]["header"]["status_code"];
                        if (status2 == 200) {
                            try {
                                let preTrans = []
                                let u = app.lyrics;
                                let translation_list = jsonResponse2["message"]["body"]["translations_list"];
                                if (translation_list.length > 0) {
                                    for (var i = 0; i < u.length - 1; i++) {
                                        preTrans[i] = ""
                                        for (var trans_line of translation_list) {
                                            if (u[i].line == " " + trans_line["translation"]["matched_line"] || u[i].line == trans_line["translation"]["matched_line"]) {
                                                u[i].translation = trans_line["translation"]["description"];
                                                break;
                                            }
                                        }
                                    }
                                    app.lyrics = u;
                                }
                            } catch (e) {
                                /// not found trans -> ignore		
                            }
                        } else { //4xx rejected
                            getToken(2, '', '', id, lang, '');
                        }
                    }
                    req2.send();
                }

            }

            if (track != "" & track != "No Title Found") {
                if (app.mxmtoken != null && app.mxmtoken != '') {
                    getMXMSubs(track, artist, app.mxmtoken, lang, time, id)
                } else {
                    getToken(1, track, artist, '', lang, time);
                }
            }
        },
        toMS(str) {
            let rawTime = str.match(/(\d+:)?(\d+:)?(\d+)(\.\d+)?/);
            let hours = (rawTime[2] != null) ? (rawTime[1].replace(":", "")) : 0;
            let minutes = (rawTime[2] != null) ? (hours * 60 + rawTime[2].replace(":", "") * 1) : ((rawTime[1] != null) ? rawTime[1].replace(":", "") : 0);
            let seconds = (rawTime[3] != null) ? (rawTime[3]) : 0;
            let milliseconds = (rawTime[4] != null) ? (rawTime[4].replace(".", "")) : 0
            return parseFloat(`${minutes * 60 + seconds * 1}.${milliseconds * 1}`);
        },
        parseTTML() {
            this.lyrics = [];
            let preLrc = [];
            let xml = this.stringToXml(this.lyricsMediaItem);
            let lyricsLines = xml.getElementsByTagName('p');
            let synced = true;
            let endTimes = [];
            if (xml.getElementsByTagName('tt')[0].getAttribute("itunes:timing") === "None") {
                synced = false;
            }
            endTimes.push(0);
            if (synced) {
                for (element of lyricsLines) {
                    start = this.toMS(element.getAttribute('begin'))
                    end = this.toMS(element.getAttribute('end'))
                    if (start - endTimes[endTimes.length - 1] > 5 && endTimes[endTimes.length - 1] != 0) {
                        preLrc.push({
                            startTime: endTimes[endTimes.length - 1],
                            endTime: start,
                            line: "lrcInstrumental"
                        });
                    }
                    preLrc.push({ startTime: start, endTime: end, line: element.textContent });
                    endTimes.push(end);
                }
                // first line dot
                if (preLrc.length > 0)
                    preLrc.unshift({ startTime: 0, endTime: preLrc[0].startTime, line: "lrcInstrumental" });
            } else {
                for (element of lyricsLines) {
                    preLrc.push({ startTime: 9999999, endTime: 9999999, line: element.textContent });
                }
            }
            this.lyrics = preLrc;

        },
        parseLyrics() {
            let xml = this.stringToXml(this.lyricsMediaItem)
            let json = xmlToJson(xml);
            this.lyrics = json
        },
        stringToXml(st) {
            // string to xml
            let xml = (new DOMParser()).parseFromString(st, "text/xml");
            return xml;

        },
        getCurrentTime() {
            return parseFloat(this.hmsToSecondsOnly(this.parseTime(this.mk.nowPlayingItem.attributes.durationInMillis - app.mk.currentPlaybackTimeRemaining * 1000)));
        },
        seekTo(time) {
            this.mk.seekToTime(time);
        },
        parseTime(value) {
            let minutes = Math.floor(value / 60000);
            let seconds = ((value % 60000) / 1000).toFixed(0);
            return minutes + ":" + (seconds < 10 ? '0' : '') + seconds;
        },
        parseTimeDecimal(value) {
            let minutes = Math.floor(value / 60000);
            let seconds = ((value % 60000) / 1000).toFixed(0);
            return minutes + "." + (seconds < 10 ? '0' : '') + seconds;
        },
        hmsToSecondsOnly(str) {
            let p = str.split(':'),
                s = 0,
                m = 1;

            while (p.length > 0) {
                s += m * parseInt(p.pop(), 10);
                m *= 60;
            }

            return s;
        },
        getLyricBGStyle(start, end) {
            let currentTime = this.getCurrentTime();
            // let duration = this.mk.nowPlayingItem.attributes.durationInMillis
            let start2 = this.hmsToSecondsOnly(start)
            let end2 = this.hmsToSecondsOnly(end)
                // let currentProgress = ((100 * (currentTime)) / (end2))
                // check if currenttime is between start and end
            this.player.lyricsDebug.start = start2
            this.player.lyricsDebug.end = end2
            this.player.lyricsDebug.current = currentTime
            if (currentTime >= start2 && currentTime <= end2) {
                return {
                    "--bgSpeed": `${(end2 - start2)}s`
                }
            } else {
                return {}
            }
        },
        playMediaItemById(id, kind, isLibrary, raurl = "") {
            let truekind = (!kind.endsWith("s")) ? (kind + "s") : kind;
            console.log(id, truekind, isLibrary)
            try {
                if (truekind.includes("artist")) {
                    app.mk.setStationQueue({ artist: 'a-' + id }).then(() => {
                        app.mk.play()
                    })
                } else if (truekind == "radioStations") {
                    this.mk.setStationQueue({ url: raurl }).then(function(queue) {
                        MusicKit.getInstance().play()
                    });
                } else {
                    this.mk.setQueue({
                        [truekind]: [id]
                    }).then(function(queue) {
                        MusicKit.getInstance().play()
                    })
                }
            } catch (err) {
                console.log(err)
                this.playMediaItemById(id, kind, isLibrary, raurl)
            }
        },
        queueParentandplayChild(parent, childIndex, item) {

            /* Randomize array in-place using Durstenfeld shuffle algorithm */
            function shuffleArray(array) {
                for (var i = array.length - 1; i > 0; i--) {
                    var j = Math.floor(Math.random() * (i + 1));
                    var temp = array[i];
                    array[i] = array[j];
                    array[j] = temp;
                }
            }

            let kind = parent.substring(0, parent.indexOf(":"))
            let id = parent.substring(parent.indexOf(":") + 1, parent.length)
            let truekind = (!kind.endsWith("s")) ? (kind + "s") : kind;
            console.log(truekind, id)

            try {
                if (app.library.songs.displayListing.length > childIndex && parent == "librarysongs") {
                    console.log(item)
                    if (item && ((app.library.songs.displayListing[childIndex].id != item.id))) {
                        childIndex = app.library.songs.displayListing.indexOf(item)
                    }

                    let query = app.library.songs.displayListing.map(item => new MusicKit.MediaItem(item));


                    app.mk.stop().then(() => {
                        if (item) {
                            app.mk.setQueue({
                                [item.attributes.playParams.kind ?? item.type]: item.attributes.playParams.id ?? item.id
                            }).then(function () {
                                app.mk.play().then(() => {
                                    if (app.mk.shuffleMode == 1) {
                                        shuffleArray(query)
                                    } else {
                                        for (let i = 0; i < query.length; i++) {
                                            if (query[i].id == item.id) {query.splice(0, i+1);
                                            break;}
                                        }
                                    }
                                    app.mk.queue.append(query)                                
                                })
                            })
                        } else {
                            this.mk.clearQueue().then(function (_) {
                                if (app.mk.shuffleMode == 1) {
                                    shuffleArray(query)
                                }
                                app.mk.queue.append(query)
                                if (childIndex != -1) {
                                    app.mk.changeToMediaAtIndex(childIndex)
                                } else {
                                    app.mk.play()
                                }
                            })
                        }
                    })
                } else {
                    app.mk.stop().then(() => {
                        if (truekind == "playlists" && (id.startsWith("p.") || id.startsWith("pl.u"))) {
                            app.mk.setQueue({
                                [item.attributes.playParams.kind ?? item.type]: item.attributes.playParams.id ?? item.id
                            }).then(function() {
                                app.mk.changeToMediaAtIndex(app.mk.queue._itemIDs.indexOf(item.id) ?? 1).then(function() {
                                    if ((app.showingPlaylist && app.showingPlaylist.id == id)) {
                                        let query = app.showingPlaylist.relationships.tracks.data.map(item => new MusicKit.MediaItem(item));
                                        let u = query;
                                        if (app.mk.shuffleMode == 1) {
                                            shuffleArray(u)
                                        } else {
                                            for (let i = 0; i < app.showingPlaylist.relationships.tracks.data.length; i++) {
                                                if (app.showingPlaylist.relationships.tracks.data[i].id == item.id) {u.splice(0, i+1); break;}
                                            }
                                        }
                                        app.mk.queue.append(u)
                                    } else {
                                        app.getPlaylistFromID(id, true).then(function() {
                                            let query = app.showingPlaylist.relationships.tracks.data.map(item => new MusicKit.MediaItem(item));
                                            let u = query;
                                            if (app.mk.shuffleMode == 1) {
                                                shuffleArray(u)
                                            } else {
                                                for (let i = 0; i < app.showingPlaylist.relationships.tracks.data.length; i++) {
                                                    if (app.showingPlaylist.relationships.tracks.data[i].id == item.id) {u.splice(0, i+1); break;}
                                                }
                                            }
                                            app.mk.queue.append(u)
                                        })
                                    }
                                })

                            })
                        } else {
                            this.mk.setQueue({
                                [truekind]: [id]
                            }).then(function(queue) {
                                if (item && ((queue._itemIDs[childIndex] != item.id))) {
                                    childIndex = queue._itemIDs.indexOf(item.id)
                                }
                                if (childIndex != -1) {
                                    app.mk.changeToMediaAtIndex(childIndex)
                                } else if (item) {
                                    app.mk.playNext({
                                        [item.attributes.playParams.kind ?? item.type]: item.attributes.playParams.id ?? item.id
                                    }).then(function() {
                                        app.mk.changeToMediaAtIndex(app.mk.queue._itemIDs.indexOf(item.id) ?? 1)
                                        app.mk.play()
                                    })
                                } else {
                                    app.mk.play()
                                }
                            })
                        }
                    })
                }
            } catch (err) {
                console.log(err)
                try {
                    app.mk.stop()
                } catch (e) {}
                this.playMediaItemById(item.attributes.playParams.id ?? item.id, item.attributes.playParams.kind ?? item.type, item.attributes.playParams.isLibrary ?? false, item.attributes.url)
            }

        },
        friendlyTypes(type) {
            // use switch statement to return friendly name for media types "songs,artists,albums,playlists,music-videos,stations,apple-curators,curators"
            switch (type) {
                case "song":
                    return "Songs"
                    break;
                case "artist":
                    return "Artists"
                    break;
                case "album":
                    return "Albums"
                    break;
                case "playlist":
                    return "Playlists"
                    break;
                case "music_video":
                    return "Music Videos"
                    break;
                case "station":
                    return "Stations"
                    break;
                case "apple-curator":
                    return "Apple Curators"
                    break;
                case "radio_show":
                    return "Radio Shows"
                    break;
                case "record_label":
                    return "Record Labels"
                    break;
                case "radio_episode":
                    return "Episodes"
                    break;
                case "video_extra":
                    return "Video Extras"
                    break;
                case "curator":
                    return "Curators"
                    break;
                case "top":
                    return "Top"
                    break;
                default:
                    return type
                    break;
            }
        },
        async searchQuery(term = this.search.term) {
            let self = this
            if (term == "") {
                return
            }
            //this.mk.api.v3.music(`/v1/catalog/${app.mk.storefrontId}/search?term=${this.search.term}`
            this.mk.api.v3.music(`/v1/catalog/${app.mk.storefrontId}/search?term=${this.search.term}`, {
                types: "activities,albums,apple-curators,artists,curators,editorial-items,music-movies,music-videos,playlists,songs,stations,tv-episodes,uploaded-videos,record-labels",
                "relate[editorial-items]": "contents",
                "include[editorial-items]": "contents",
                "include[albums]": "artists",
                "include[artists]": "artists",
                "include[songs]": "artists,albums",
                "include[music-videos]": "artists",
                "extend": "artistUrl",
                "fields[artists]": "url,name,artwork,hero",
                "fields[albums]": "artistName,artistUrl,artwork,contentRating,editorialArtwork,name,playParams,releaseDate,url",
                "with": "serverBubbles,lyricHighlights",
                "art[url]": "c,f",
                "omit[resource]": "autos",
                "platform": "web",
                limit: 25
            }).then(function(results) {
                results.data.results["meta"] = results.data.meta
                self.search.results = results.data.results
            })

            await app.mk.api.v3.music(`v1/social/${app.mk.storefrontId}/search?term=${app.search.term}`, {
                types: ["playlists", "social-profiles"],
                limit: 25,
                with: ["serverBubbles", "lyricSnippet"],
                "art[url]": "f",
                "art[social-profiles:url]": "c"
            }, { includeResponseMeta: !0 }).then(function(results) {
                results.data.results["meta"] = results.data.meta
                self.search.resultsSocial = results.data.results
            })
        },
        async inLibrary(items = []) {
            let types = []

            for (let item of items) {
                let type = item.type
                if (type.slice(-1) != "s") {
                    type += "s"
                }
                type = type.replace("library-", "")
                let id = item.attributes.playParams.catalogId ?? item.id

                let index = types.findIndex(function(type) {
                    return type.type == this
                }, type)
                if (index == -1) {
                    types.push({ type: type, id: [id] })
                } else {
                    types[index].id.push(id)
                }
            }
            types2 = types.map(function(item) {
                return {
                    [`ids[${item.type}]`]: [item.id]
                }
            })
            types2 = types2.reduce(function(result, item) {
                var key = Object.keys(item)[0]; //first property: a, b, c
                result[key] = item[key];
                return result;
            }, {});
            return (await this.mk.api.v3.music(`/v1/catalog/${app.mk.storefrontId}`, {... {
                    "omit[resource]": "autos",
                    relate: "library",
                    fields: "inLibrary"
                },
                ...types2
            })).data.data
        },
        isInLibrary(playParams) {
            let self = this
            let id = ""
                // ugly code to check if current playback item is in library
            if (typeof playParams == "undefined") {
                return true
            }
            if (playParams["isLibrary"]) {
                return true
            } else if (playParams["catalogId"]) {
                id = playParams["catalogId"]
            } else if (playParams["id"]) {
                id = playParams["id"]
            }
            let found = this.library.songs.listing.filter((item) => {
                if (item["attributes"]) {
                    if (item["attributes"]["playParams"] && (item["attributes"]["playParams"]["catalogId"] == id)) {
                        return item;
                    }
                }
            })
            if (found.length != 0) {
                return true
            } else {
                return false
            }
        },
        mkReady() {
            if (this.mk["nowPlayingItem"]) {
                return true
            } else {
                return false
            }
        },
        getMediaItemArtwork(url, height = 64, width) {
            if (typeof url == "undefined" || url == "") {
                return "https://beta.music.apple.com/assets/product/MissingArtworkMusic.svg"
            }
            let newurl = `${url.replace('{w}', width ?? height).replace('{h}', height).replace('{f}', "webp").replace('{c}', ((width === 900) ? "sr" : "cc"))}`;

            if (newurl.includes("900x516")) {
                newurl = newurl.replace("900x516cc", "900x516sr").replace("900x516bb", "900x516sr");
            }
            return newurl
        },
        _rgbToRgb(rgb = [0, 0, 0]) {
            // if rgb
            return `rgb(${rgb[0]},${rgb[1]},${rgb[2]})`
        },
        getNowPlayingArtworkBG(size = 32, force = false) {
            let self = this
            if (typeof this.mk.nowPlayingItem === "undefined") return;
            let bginterval = setInterval(() => {
                if (!this.mkReady()) {
                    return ""
                }

                try {
                    if ((this.mk.nowPlayingItem && this.mk.nowPlayingItem["id"] != this.currentTrackID && document.querySelector('.bg-artwork')) || force) {
                        if (document.querySelector('.bg-artwork')) {
                            clearInterval(bginterval);
                        }
                        this.currentTrackID = this.mk.nowPlayingItem["id"];
                        document.querySelector('.bg-artwork').src = "";
                        if (this.mk["nowPlayingItem"]["attributes"]["artwork"]["url"]) {
                            getBase64FromUrl(this.mk["nowPlayingItem"]["attributes"]["artwork"]["url"].replace('{w}', size).replace('{h}', size)).then(img => {
                                document.querySelectorAll('.bg-artwork').forEach(artwork => {
                                    artwork.src = img;
                                })
                                self.$store.commit("setLCDArtwork", img)
                            })

                            // Vibrant.from(this.mk["nowPlayingItem"]["attributes"]["artwork"]["url"].replace('{w}', size).replace('{h}', size)).getPalette().then(palette=>{
                            //     let angle = "140deg"
                            //     let gradient = ""
                            //     let colors = Object.values(palette).filter(color=>color!=null)
                            //     if(colors.length > 0){
                            //         let stops = []
                            //         colors.forEach(color=>{
                            //             stops.push(`${self._rgbToRgb(color._rgb)} 0%`)
                            //         })
                            //         stops.push(`${self._rgbToRgb(colors[0]._rgb)} 100%`)
                            //         gradient = `linear-gradient(${angle}, ${stops.join(", ")}`
                            //     }
                            //
                            //     document.querySelector("#app").style.setProperty("--bgColor", gradient)
                            // }).setQuantizer(Vibrant.Quantizer.WebWorker)

                            try {
                                clearInterval(bginterval);
                            } catch (err) {}
                        } else {
                            this.setLibraryArtBG()
                        }
                    } else if (this.mk.nowPlayingItem["id"] == this.currentTrackID) {
                        try {
                            clearInterval(bginterval);
                        } catch (err) {}
                    }
                } catch (e) {
                    if (this.mk.nowPlayingItem && this.mk.nowPlayingItem["id"] && document.querySelector('.bg-artwork')) {
                        this.setLibraryArtBG()
                        try {
                            clearInterval(bginterval);
                        } catch (err) {}
                    }
                }
            }, 200)
        },

        // getNowPlayingArtwork(size = 600) {
        //     if (typeof this.mk.nowPlayingItem === "undefined") return;
        //     let interval = setInterval(() => {

        //         try {
        //             if (this.mk.nowPlayingItem && this.mk.nowPlayingItem["id"] != this.currentTrackIDBG && document.querySelector('.app-playback-controls .artwork')) {
        //                 this.currentTrackIDBG = this.mk.nowPlayingItem["id"];
        //                 if (document.querySelector('.app-playback-controls .artwork') != null) {
        //                     clearInterval(interval);
        //                 }
        //                 if (app.mk.nowPlayingItem.attributes.artwork != null && app.mk.nowPlayingItem.attributes.artwork.url != null && app.mk.nowPlayingItem.attributes.artwork.url!= '' ) {
        //                     document.querySelector('.app-playback-controls .artwork').style.setProperty('--artwork', `url("${decodeURI((this.mk["nowPlayingItem"]["attributes"]["artwork"]["url"])).replace('{w}', size).replace('{h}', size)}")`);
        //                     try {
        //                         clearInterval(interval);
        //                     } catch (err) {
        //                     }
        //                 } else {
        //                     this.setLibraryArt()
        //                 }
        //             } else if (this.mk.nowPlayingItem["id"] == this.currentTrackID) {
        //                 try {
        //                     clearInterval(interval);
        //                 } catch (err) {
        //                 }
        //             }
        //         } catch (e) {
        //             if (this.mk.nowPlayingItem && this.mk.nowPlayingItem["id"] && document.querySelector('.app-playback-controls .artwork')) {
        //                 this.setLibraryArt()
        //                 try {
        //                     clearInterval(interval);
        //                 } catch (err) {
        //                 }

        //             }

        //         }
        //     }, 200)


        // },
        async getCurrentArtURL() {
            try {
                this.currentArtUrl = '';
                if (app.mk.nowPlayingItem != null && app.mk.nowPlayingItem.attributes != null && app.mk.nowPlayingItem.attributes.artwork != null && app.mk.nowPlayingItem.attributes.artwork.url != null && app.mk.nowPlayingItem.attributes.artwork.url != '') {
                    this.currentArtUrl = (this.mk["nowPlayingItem"]["attributes"]["artwork"]["url"] ?? '').replace('{w}', 50).replace('{h}', 50);
                    try {
                        document.querySelector('.app-playback-controls .artwork').style.setProperty('--artwork', `url("${this.currentArtUrl}")`);
                    } catch (e) {}
                } else {
                    let data = await this.mk.api.v3.music(`/v1/me/library/songs/${this.mk.nowPlayingItem.id}`);
                    data = data.data.data[0];
                    if (data != null && data !== "" && data.attributes != null && data.attributes.artwork != null) {
                        this.currentArtUrl = (data["attributes"]["artwork"]["url"] ?? '').replace('{w}', 50).replace('{h}', 50); 
                        // if (this.currentArtUrl != ""){
                        //     let attr = MusicKitInterop.getAttributes();
                        //     attr.artwork.url = this.currentArtUrl;
                        //     ipcRenderer.send('forceUpdateRPC',attr)
                        // }              
                        try {
                            document.querySelector('.app-playback-controls .artwork').style.setProperty('--artwork', `url("${this.currentArtUrl}")`);
                        } catch (e) {}
                    } else {
                        this.currentArtUrl = '';
                        try {
                            document.querySelector('.app-playback-controls .artwork').style.setProperty('--artwork', `url("${this.currentArtUrl}")`);
                        } catch (e) {}
                    }
                }
            } catch (e) {

            }
        },
        async setLibraryArt() {
            if (typeof this.mk.nowPlayingItem === "undefined") return;
            try {
                const data = await this.mk.api.v3.music(`/v1/me/library/songs/${this.mk.nowPlayingItem.id}`);
                data = data.data.data[0];

                if (data != null && data !== "") {
                    document.querySelector('.app-playback-controls .artwork').style.setProperty('--artwork', 'url("' + (data["attributes"]["artwork"]["url"]).toString() + '")');
                } else {
                    document.querySelector('.app-playback-controls .artwork').style.setProperty('--artwork', `url("")`);
                }
            } catch (e) {}
        },
        async setLibraryArtBG() {
            if (typeof this.mk.nowPlayingItem === "undefined") return;
            try {
                const data = await this.mk.api.v3.music(`/v1/me/library/songs/${this.mk.nowPlayingItem.id}`);
                data = data.data.data[0];

                if (data != null && data !== "") {
                    getBase64FromUrl((data["attributes"]["artwork"]["url"]).toString()).then(img => {
                        document.querySelector('.bg-artwork').forEach(artwork => {
                            artwork.src = img;
                        })
                        self.$store.commit("setLCDArtwork", img)
                    })
                }
            } catch (e) {}

        },
        quickPlay(query) {
            let self = this
            MusicKit.getInstance().api.search(query, { limit: 2, types: 'songs' }).then(function(data) {
                MusicKit.getInstance().setQueue({ song: data["songs"]['data'][0]["id"] }).then(function(queue) {
                    MusicKit.getInstance().play()
                    setTimeout(() => {
                        self.$forceUpdate()
                    }, 1000)
                })
            })
        },
        async getRating(item) {
            let type = item.type.slice(-1) === "s" ? item.type : item.type + "s"
            let id = item.attributes.playParams.catalogId ? item.attributes.playParams.catalogId : item.id
            if (item.id.startsWith("i.")) {
                if (!type.startsWith("library-")) {
                    type = "library-" + type
                }
                id = item.id
            }
            let response = await this.mk.api.v3.music(`/v1/me/ratings/${type}?platform=web&ids=${type.includes('library') ? item.id : id}`)
            if (response.data.data.length != 0) {
                let value = response.data.data[0].attributes.value
                return value
            } else {
                return 0
            }
        },
        love(item) {
            let type = item.type.slice(-1) === "s" ? item.type : item.type + "s"
            let id = item.attributes.playParams.catalogId ? item.attributes.playParams.catalogId : item.id
            if (item.id.startsWith("i.")) {
                if (!type.startsWith("library-")) {
                    type = "library-" + type
                }
                id = item.id
            }
            this.mk.api.v3.music(`/v1/me/ratings/${type}/${id}`, {}, {
                fetchOptions: {
                    method: "PUT",
                    body: JSON.stringify({
                        "type": "rating",
                        "attributes": {
                            "value": 1
                        }
                    })
                }
            })
        },
        dislike(item) {
            let type = item.type.slice(-1) === "s" ? item.type : item.type + "s"
            let id = item.attributes.playParams.catalogId ? item.attributes.playParams.catalogId : item.id
            if (item.id.startsWith("i.")) {
                if (!type.startsWith("library-")) {
                    type = "library-" + type
                }
                id = item.id
            }
            this.mk.api.v3.music(`/v1/me/ratings/${type}/${id}`, {}, {
                fetchOptions: {
                    method: "PUT",
                    body: JSON.stringify({
                        "type": "rating",
                        "attributes": {
                            "value": -1
                        }
                    })
                }
            })
        },
        unlove(item) {
            let type = item.type.slice(-1) === "s" ? item.type : item.type + "s"
            let id = item.attributes.playParams.catalogId ? item.attributes.playParams.catalogId : item.id
            if (item.id.startsWith("i.")) {
                if (!type.startsWith("library-")) {
                    type = "library-" + type
                }
                id = item.id
            }
            this.mk.api.v3.music(`/v1/me/ratings/${type}/${id}`, {}, {
                fetchOptions: {
                    method: "DELETE",
                }
            })
        },
        volumeWheel(event) {
            if (event.deltaY < 0) {
                if (this.mk.volume < 1) {
                    if (this.mk.volume <= 0.9) {
                        this.mk.volume += 0.1
                    } else {
                        this.mk.volume = this.cfg.audio.maxVolume
                    }
                }
            } else if (event.deltaY > 0) {
                if (this.mk.volume > 0) {
                    if (this.mk.volume >= 0.1) {
                        this.mk.volume -= 0.1
                    } else {
                        this.mk.volume = 0
                    }
                }
            }
        },
        muteButtonPressed() {
            if( this.cfg.audio.muted ) {
                this.mk.volume = this.cfg.audio.lastVolume;
                this.cfg.audio.muted = false;
            } else {
                this.cfg.audio.lastVolume = this.cfg.audio.volume;
                this.mk.volume = 0;
                this.cfg.audio.muted = true;
            }
        },
        checkMuteChange() {
            if( this.cfg.audio.muted ) {
                this.cfg.audio.muted = false;
            }
        },
        async apiCall(url, callback) {
            const xmlHttp = new XMLHttpRequest();

            xmlHttp.onreadystatechange = (e) => {
                if (xmlHttp.readyState !== 4) {
                    return;
                }

                if (xmlHttp.status === 200) {
                    // console.log('SUCCESS', xmlHttp.responseText);
                    callback(JSON.parse(xmlHttp.responseText));
                } else {
                    console.warn('request_error');
                }
            };

            xmlHttp.open("GET", url);
            xmlHttp.setRequestHeader("Authorization", "Bearer " + MusicKit.getInstance().developerToken);
            xmlHttp.setRequestHeader("Music-User-Token", "" + MusicKit.getInstance().musicUserToken);
            xmlHttp.setRequestHeader("Accept", "application/json");
            xmlHttp.setRequestHeader("Content-Type", "application/json");
            xmlHttp.responseType = "text";
            xmlHttp.send();
        },
        fetchPlaylist(id, callback) {
            // id can be found in playlist.attributes.playParams.globalId
            // this.mk.api.
            this.mk.api.v3.music(`/v1/catalog/${app.mk.storefrontId}/playlists/${id}`).then(res => {
                callback(res.data.data[0])
            })

            // tracks are found in relationship.data
        },
        windowFocus(val) {
            if (val) {
                document.querySelectorAll(".animated-artwork-video").forEach(el => {
                    el.play()
                })
                this.animateBackground = true
            } else {
                document.querySelectorAll(".animated-artwork-video").forEach(el => {
                    el.pause()
                })
                this.animateBackground = false
            }
        },
        async nowPlayingContextMenu(event) {
            // function revisedRandId() {
            //     return Math.random().toString(36).replace(/[^a-z]+/g, '').substr(2, 10);
            // }
            let self = this
            let data_type = this.mk.nowPlayingItem.playParams.kind
            let item_id = this.mk.nowPlayingItem.attributes.playParams.id ?? this.mk.nowPlayingItem.id
            let isLibrary = this.mk.nowPlayingItem.attributes.playParams.isLibrary ?? false
            let params = { "fields[songs]": "inLibrary", "fields[albums]": "inLibrary", "relate": "library", "t": "1" }
                // let res = await app.mkapi(data_type, isLibrary , item_id, params);
                // if (res && res.relationships && res.relationships.library && res.relationships.library.data && res.relationships.library.data.length > 0) {
                //     item_id = res.relationships.library.data[0].id
                // }
            app.selectedMediaItems = []
            app.select_selectMediaItem(item_id, data_type, 0, '12344', isLibrary)
            let useMenu = "normal"
            let menus = {
                multiple: {
                    items: []
                },
                normal: {
                    headerItems: [{
                            "icon": "./assets/feather/heart.svg",
                            "id": "love",
                            "name": app.getLz('action.love'),
                            "hidden": false,
                            "disabled": true,
                            "action": function() {
                                app.love(app.mk.nowPlayingItem)
                            }
                        },
                        {
                            "icon": "./assets/feather/heart.svg",
                            "id": "unlove",
                            "active": true,
                            "name": app.getLz('action.unlove'),
                            "hidden": true,
                            "action": function() {
                                app.unlove(app.mk.nowPlayingItem)
                            }
                        },
                        {
                            "icon": "./assets/feather/thumbs-down.svg",
                            "id": "dislike",
                            "name": app.getLz('action.dislike'),
                            "hidden": false,
                            "disabled": true,
                            "action": function() {
                                app.dislike(app.mk.nowPlayingItem)
                            }
                        },
                        {
                            "icon": "./assets/feather/thumbs-down.svg",
                            "id": "undo_dislike",
                            "name": app.getLz('action.undoDislike'),
                            "active": true,
                            "hidden": true,
                            "action": function() {
                                app.unlove(app.mk.nowPlayingItem)
                            }
                        },
                    ],
                    items: [{
                            "icon": "./assets/feather/list.svg",
                            "name": app.getLz('action.addToPlaylist')+" ...",
                            "action": function() {
                                app.promptAddToPlaylist()
                            }
                        },
                        {
                            "icon": "./assets/feather/plus.svg",
                            "id": "addToLibrary",
                            "name": app.getLz('action.addToLibrary')+" ...",
                            "disabled": false,
                            "action": function() {
                                app.addToLibrary(app.mk.nowPlayingItem.id);
                                //   if (!isLibrary)  {app.addToLibrary(item_id); this.mk.nowPlayingItem.attributes.playParams["isLibrary"] = true} else { app.removeFromLibrary(data_type,item_id); this.mk.nowPlayingItem.attributes.playParams["isLibrary"] = false};
                            }
                        },
                        {
                            "icon": "./assets/feather/radio.svg",
                            "name": app.getLz('action.startRadio'),
                            "action": function() {
                                app.mk.setStationQueue({ song: app.mk.nowPlayingItem.id }).then(() => {
                                    app.mk.play()
                                    app.selectedMediaItems = []
                                })
                            }
                        },
                    ]
                }
            }
            if (this.contextExt) {
                // if this.context-ext.normal is true append all options to the 'normal' menu which is a kvp of arrays
                if (this.contextExt.normal) {
                    menus.normal.items = menus.normal.items.concat(this.contextExt.normal)
                }
            }

            // isLibrary = await app.inLibrary([this.mk.nowPlayingItem])
            // console.warn(isLibrary)
            // if(isLibrary.length != 0) {
            //     if (isLibrary[0].attributes.inLibrary) {
            //         menus.normal.items.find(x => x.id == "addToLibrary").disabled = true
            //     }
            // }else{
            //     menus.normal.items.find(x => x.id == "addToLibrary").disabled = true
            // }
            this.showMenuPanel(menus[useMenu], event)

            try {
                let rating = await app.getRating(app.mk.nowPlayingItem)
                if (rating == 0) {
                    menus.normal.headerItems.find(x => x.id == 'love').disabled = false
                    menus.normal.headerItems.find(x => x.id == 'dislike').disabled = false
                } else if (rating == 1) {
                    menus.normal.headerItems.find(x => x.id == 'unlove').hidden = false
                    menus.normal.headerItems.find(x => x.id == 'love').hidden = true
                } else if (rating == -1) {
                    menus.normal.headerItems.find(x => x.id == 'undo_dislike').hidden = false
                    menus.normal.headerItems.find(x => x.id == 'dislike').hidden = true
                }
            } catch (err) {

            }
        },
        LastFMDeauthorize() {
            ipcRenderer.invoke('setStoreValue', 'lastfm.enabled', false).catch((e) => console.error(e));
            ipcRenderer.invoke('setStoreValue', 'lastfm.auth_token', '').catch((e) => console.error(e));
            app.cfg.lastfm.auth_token = "";
            app.cfg.lastfm.enabled = false;
            const element = document.getElementById('lfmConnect');
            element.innerHTML = getLz('term.connect');
            element.onclick = app.LastFMAuthenticate;
        },
        LastFMAuthenticate() {
            console.log("[LastFM] Received LastFM authentication callback")
            const element = document.getElementById('lfmConnect');
            // new key : f9986d12aab5a0fe66193c559435ede3
            window.open('https://www.last.fm/api/auth?api_key=f9986d12aab5a0fe66193c559435ede3&cb=cider://auth/lastfm');
            element.innerText = app.getLz('term.connecting') + '...';

            /* Just a timeout for the button */
            setTimeout(() => {
                if (element.innerText === app.getLz('term.connecting') +'...') {
                    element.innerText = app.getLz('term.connect');
                    console.warn('[LastFM] Attempted connection timed out.');
                }
            }, 20000);

            ipcRenderer.on('LastfmAuthenticated', function(_event, lfmAuthKey) {
                app.cfg.lastfm.auth_token = lfmAuthKey;
                app.cfg.lastfm.enabled = true;
                element.innerHTML = `${app.getLz('term.disconnect')}\n<p style="font-size: 8px"><i>(${app.getLz('term.authed')}: ${lfmAuthKey})</i></p>`;
                element.onclick = app.LastFMDeauthorize;
            });
        },
        parseSCTagToRG: function(tag) {
            let soundcheck = tag.split(" ")
            let numbers = []
            for (item of soundcheck) {
                numbers.push(parseInt(item, 16))

            }
            numbers.shift()
            let gain = Math.log10((Math.max(numbers[0], numbers[1]) ?? 1000) / 1000.0) * -10
            let peak = Math.max(numbers[6], numbers[7]) / 32768.0
            return {
                gain: gain,
                peak: peak
            }
        },
        fullscreen(flag) {
            if (flag) {
                ipcRenderer.send('setFullScreen', true);
                if (app.mk.nowPlayingItem.type && app.mk.nowPlayingItem.type.toLowerCase().includes("video")) {
                    document.querySelector('video#apple-music-video-player').requestFullscreen()
                } else {
                    app.appMode = 'fullscreen';
                }
                document.addEventListener('keydown', event => {
                    if (event.key === 'Escape' && app.appMode === 'fullscreen') {
                        this.fullscreen(false);
                    }
                });
            } else {
                ipcRenderer.send('setFullScreen', false);
                app.appMode = 'player';
            }
        },
        miniPlayer(flag) {
            if (flag) {
                this.tmpWidth = window.innerWidth;
                this.tmpHeight = window.innerHeight;
                ipcRenderer.send('unmaximize');
                ipcRenderer.send('windowmin', 250, 250)
                ipcRenderer.send('windowresize', 300, 300, false)
                app.appMode = 'mini';
            } else {
                ipcRenderer.send('windowmin', 844, 410)
                ipcRenderer.send('windowresize', this.tmpWidth, this.tmpHeight, false)
                ipcRenderer.send('windowontop', false)
                this.cfg.visual.miniplayer_top_toggle = true;
                app.appMode = 'player';
            }
        },
        pinMiniPlayer() {
            if (this.cfg.visual.miniplayer_top_toggle) {
                ipcRenderer.send('windowontop', true)
                this.cfg.visual.miniplayer_top_toggle = false
            } else {
                ipcRenderer.send('windowontop', false)
                this.cfg.visual.miniplayer_top_toggle = true;
            }
        },
        formatTimezoneOffset: (e = new Date) => {
            let leadingZeros = (e, s = 2) => {
                let n = "" + e;
                for (; n.length < s;)
                    n = "0" + n;
                return n
            }

            const s = e.getTimezoneOffset(),
                n = Math.floor(Math.abs(s) / 60),
                d = Math.round(Math.abs(s) % 60);
            let h = "+";
            return 0 !== s && (h = s > 0 ? "-" : "+"),
                `${h}${leadingZeros(n, 2)}:${leadingZeros(d, 2)}`
        },
        toggleHideUserInfo() {
            if(this.chrome.hideUserInfo) {
                this.cfg.visual.showuserinfo = true
                this.chrome.hideUserInfo = false
            } else {
                this.cfg.visual.showuserinfo = false
                this.chrome.hideUserInfo = true
            }
        },
        isElementOverflowing(selector) {
            try{
                let element = document.querySelector(selector);
                var overflowX = element.offsetWidth < element.scrollWidth,
                overflowY = element.offsetHeight < element.scrollHeight;
                element.setAttribute('data-value', '\xa0\xa0\xa0\xa0' + element.textContent);
          
            return (overflowX || overflowY); } catch (e) { return false}
        },
        async showWebRemoteQR(){
           //this.webremoteqr = await ipcRenderer.invoke('setRemoteQR','')
           this.webremoteurl =  await ipcRenderer.invoke('showQR','')
           //this.modals.qrcode = true;
           
<<<<<<< HEAD
=======
        },
        checkMarquee() {
            if(isElementOverflowing('#app-main > div.app-chrome > div.app-chrome--center > div > div > div.playback-info > div.song-artist') == true) {
                document.getElementsByClassName('song-artist')[0].classList.add('marquee');
                document.getElementsByClassName('song-artist')[1].classList.add('marquee-after');
            }
            if(isElementOverflowing('#app-main > div.app-chrome > div.app-chrome--center > div > div > div.playback-info > div.song-name') == true) {
                document.getElementsByClassName('song-name')[0].classList.add('marquee');
                document.getElementsByClassName('song-name')[1].classList.add('marquee-after');
            } 
        },
        closeWindow(){
            switch (app.cfg.general.close_behavior) {
                case 0:
                case '0':
                    ipcRenderer.send('close');
                    break;
                case 1:    
                case '1':
                    ipcRenderer.send('minimize');
                    break;
                case 2:
                case '2':
                    ipcRenderer.send('minimizeTray');
                    break;    

            }
>>>>>>> 080259f2
        }
    }  
    
})

Vue.component('animated-number', {

    template: "<div style='display: inline-block;'>{{ displayNumber }}</div>",
    props: { 'number': { default: 0 } },

    data() {
        return {
            displayNumber: 0,
            interval: false
        }
    },

    ready() {
        this.displayNumber = this.number ? this.number : 0;
    },

    watch: {
        number() {
            clearInterval(this.interval);

            if (this.number == this.displayNumber) {
                return;
            }

            this.interval = window.setInterval(() => {
                if (this.displayNumber != this.number) {
                    var change = (this.number - this.displayNumber) / 10;
                    change = change >= 0 ? Math.ceil(change) : Math.floor(change);
                    this.displayNumber = this.displayNumber + change;
                }
            }, 20);
        }
    }
})

Vue.component('sidebar-library-item', {
    template: '#sidebar-library-item',
    props: {
        name: {
            type: String,
            required: true
        },
        page: {
            type: String,
            required: true
        },
        svgIcon: {
            type: String,
            required: false,
            default: ''
        },
        cdClick: {
            type: Function,
            required: false
        }
    },
    data: function() {
        return {
            app: app,
            svgIconData: ""
        }
    },
    async mounted() {
        if (this.svgIcon) {
            this.svgIconData = await this.app.getSvgIcon(this.svgIcon)
        }
    },
    methods: {}
});

// Key binds
document.addEventListener('keydown', function(e) {
    if (e.keyCode === 70 && e.ctrlKey) {
        app.$refs.searchInput.focus()
        app.$refs.searchInput.select()
    }
});

// Hang Timer
app.hangtimer = setTimeout(() => {
    if (confirm("Cider is not responding. Reload the app?")) {
        window.location.reload()
    }
}, 10000)

// add event listener for when window.location.hash changes
window.addEventListener("hashchange", function() {
    app.appRoute(window.location.hash)
});


function fallbackinitMusicKit() {
    const request = new XMLHttpRequest();

    function loadAlternateKey() {
        let parsedJson = JSON.parse(this.responseText)
        MusicKit.configure({
            developerToken: parsedJson.developerToken,
            app: {
                name: 'Apple Music',
                build: '1978.4.1',
                version: "1.0"
            },
            sourceType: 24,
            suppressErrorDialog: true
        });
        setTimeout(() => {
            app.init()
        }, 1000)
    }

    request.addEventListener("load", loadAlternateKey);
    request.open("GET", "https://raw.githubusercontent.com/lujjjh/LitoMusic/main/token.json");
    request.send();
}

document.addEventListener('musickitloaded', function() {
    // MusicKit global is now defined
    function initMusicKit() {
        let parsedJson = JSON.parse(this.responseText)
        MusicKit.configure({
            developerToken: parsedJson.Key,
            app: {
                name: 'Apple Music',
                build: '1978.4.1',
                version: "1.0"
            },
            sourceType: 24,
            suppressErrorDialog: true
        });
        setTimeout(() => {
            app.init()
        }, 1000)
    }


    const request = new XMLHttpRequest();
    request.timeout = 5000;
    request.addEventListener("load", initMusicKit);
    request.onreadystatechange = function(aEvt) {
        if (request.readyState == 4) {
            if (request.status != 200)
                fallbackinitMusicKit()
        }
    };
    request.open("GET", "https://api.cider.sh/");
    request.send();

    // check for widevine failure and reconfigure the instance.
    window.addEventListener("drmUnsupported", function() {
        initMusicKit()
    });
});

if ('serviceWorker' in navigator) {
    // Use the window load event to keep the page load performant
    window.addEventListener('load', () => {
        navigator.serviceWorker.register('sw.js?v=1');
    });
}

const getBase64FromUrl = async(url) => {
    const data = await fetch(url);
    const blob = await data.blob();
    return new Promise((resolve) => {
        const reader = new FileReader();
        reader.readAsDataURL(blob);
        reader.onloadend = () => {
            const base64data = reader.result;
            resolve(base64data);
        }
    });
}

function Clone (obj) {
    return JSON.parse(JSON.stringify(obj));
}

function uuidv4() {
    return ([1e7] + -1e3 + -4e3 + -8e3 + -1e11).replace(/[018]/g, c =>
        (c ^ crypto.getRandomValues(new Uint8Array(1))[0] & 15 >> c / 4).toString(16)
    );
}

function refreshFocus() {
    if (document.hasFocus() == false) {
        app.windowFocus(false)
    } else {
        app.windowFocus(true)
    }
    setTimeout(refreshFocus, 200);
}

app.getHTMLStyle()

refreshFocus();

function xmlToJson(xml) {

    // Create the return object
    let obj = {};

    if (xml.nodeType == 1) { // element
        // do attributes
        if (xml.attributes.length > 0) {
            obj["@attributes"] = {};
            for (var j = 0; j < xml.attributes.length; j++) {
                let attribute = xml.attributes.item(j);
                obj["@attributes"][attribute.nodeName] = attribute.nodeValue;
            }
        }
    } else if (xml.nodeType == 3) { // text
        obj = xml.nodeValue;
    }

    // do children
    if (xml.hasChildNodes()) {
        for (var i = 0; i < xml.childNodes.length; i++) {
            var item = xml.childNodes.item(i);
            var nodeName = item.nodeName;
            if (typeof(obj[nodeName]) == "undefined") {
                obj[nodeName] = xmlToJson(item);
            } else {
                if (typeof(obj[nodeName].push) == "undefined") {
                    var old = obj[nodeName];
                    obj[nodeName] = [];
                    obj[nodeName].push(old);
                }
                obj[nodeName].push(xmlToJson(item));
            }
        }
    }
    console.log(obj);
    return obj;
};

async function asyncForEach(array, callback) {
    for (let index = 0; index < array.length; index++) {
        await callback(array[index], index, array);
    }
}

var checkIfScrollIsStatic = setInterval(() => {
    try {
        if (position === document.getElementsByClassName('lyric-body')[0].scrollTop) {
            clearInterval(checkIfScrollIsStatic)
                // do something
        }
        position = document.getElementsByClassName('lyric-body')[0].scrollTop
    } catch (e) {}

}, 50);

// WebGPU Console Notification
async function webGPU() {
    try {
        const currentGPU = await navigator.gpu.requestAdapter()
        console.log("WebGPU enabled on", currentGPU.name, "with feature ID", currentGPU.features.size)
    } catch (e) {
        console.log("WebGPU disabled / WebGPU initialization failed")
    }
}

webGPU().then()

let screenWidth = screen.width;
let screenHeight = screen.height;

// Key bind to unjam MusicKit in case it fails: CTRL+F10
document.addEventListener('keydown', function(event) {
    if (event.ctrlKey && event.keyCode == 121) {
        try {
            app.mk._services.mediaItemPlayback._currentPlayer.stop()
        } catch (e) { }
        try {
            app.mk._services.mediaItemPlayback._currentPlayer.destroy()
        } catch (e) { }
    }
});

document.addEventListener('keydown', function(event) {
    if (event.ctrlKey && event.keyCode == 122) {
        try {
            ipcRenderer.send('detachDT','')
        } catch (e) { }
    }
});<|MERGE_RESOLUTION|>--- conflicted
+++ resolved
@@ -3410,37 +3410,6 @@
            //this.webremoteqr = await ipcRenderer.invoke('setRemoteQR','')
            this.webremoteurl =  await ipcRenderer.invoke('showQR','')
            //this.modals.qrcode = true;
-           
-<<<<<<< HEAD
-=======
-        },
-        checkMarquee() {
-            if(isElementOverflowing('#app-main > div.app-chrome > div.app-chrome--center > div > div > div.playback-info > div.song-artist') == true) {
-                document.getElementsByClassName('song-artist')[0].classList.add('marquee');
-                document.getElementsByClassName('song-artist')[1].classList.add('marquee-after');
-            }
-            if(isElementOverflowing('#app-main > div.app-chrome > div.app-chrome--center > div > div > div.playback-info > div.song-name') == true) {
-                document.getElementsByClassName('song-name')[0].classList.add('marquee');
-                document.getElementsByClassName('song-name')[1].classList.add('marquee-after');
-            } 
-        },
-        closeWindow(){
-            switch (app.cfg.general.close_behavior) {
-                case 0:
-                case '0':
-                    ipcRenderer.send('close');
-                    break;
-                case 1:    
-                case '1':
-                    ipcRenderer.send('minimize');
-                    break;
-                case 2:
-                case '2':
-                    ipcRenderer.send('minimizeTray');
-                    break;    
-
-            }
->>>>>>> 080259f2
         }
     }  
     
