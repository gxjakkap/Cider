--- conflicted
+++ resolved
@@ -2381,18 +2381,12 @@
                                 app.mk.clearQueue().then(function () {
                                     if ((app.showingPlaylist && app.showingPlaylist.id == id)) {
                                         let query = app.showingPlaylist.relationships.tracks.data.map(item => new MusicKit.MediaItem(item));
-<<<<<<< HEAD
-=======
                                         if (app.mk.shuffleMode == 1){ shuffleArray(query)}
->>>>>>> c1becbd7
                                         app.mk.queue.append(query)
                                     } else {
                                         app.getPlaylistFromID(id, true).then(function () {
                                             let query = app.showingPlaylist.relationships.tracks.data.map(item => new MusicKit.MediaItem(item));
-<<<<<<< HEAD
-=======
                                             if (app.mk.shuffleMode == 1){ shuffleArray(query)}
->>>>>>> c1becbd7
                                             app.mk.queue.append(query)
                                         })
                                     }
@@ -2943,11 +2937,7 @@
                             }
                         },
                         {
-<<<<<<< HEAD
-                            "icon": "./assets/feather/x-circle.svg",
-=======
                             "icon": "./assets/feather/unheart.svg",
->>>>>>> c1becbd7
                             "id": "unlove",
                             "name": "Unlove",
                             "disabled": true,
@@ -3058,14 +3048,11 @@
                 gain: gain,
                 peak: peak
             }
-<<<<<<< HEAD
-=======
         },
         fullscreen(flag){
             if (flag){
             ipcRenderer.send('setFullScreen', true); app.appMode = 'fullscreen';}
             else { ipcRenderer.send('setFullScreen', false); app.appMode = 'player';}
->>>>>>> c1becbd7
         }
 
     }
