--- conflicted
+++ resolved
@@ -3533,12 +3533,7 @@
             }
         },
         closeWindow(){
-<<<<<<< HEAD
             ipcRenderer.send('close');
-=======
-            // window.close doesnt call the win "close" event for some reason
-            ipcRenderer.send('win-close');
->>>>>>> de053592
         }
     }  
     
