<script type="text/x-template" id="mediaitem-list-item">
    <div v-observe-visibility="{callback: visibilityChanged}"
         @contextmenu="contextMenu"
         @click="select"
         :data-id="item.attributes.playParams.id ?? item.id"
         :data-type="getDataType()"
         :data-index="index"
         :data-guid="guid"
         :data-islibrary="this.item.attributes.playParams.isLibrary ?? false"
         class="cd-mediaitem-list-item"
         :class="{'mediaitem-selected': app.select_hasMediaItem(guid)}">
        <template v-if="isVisible">
            <div class="isLibrary" v-if="showLibraryStatus == true">
                <button @click="addToLibrary()"
                        v-if="!app.isInLibrary(item.attributes.playParams) && !addedToLibrary">🖤
                </button>
                <button v-else @click="removeFromLibrary()">❤️</button>
            </div>
            <div class="artwork" v-if="showArtwork == true">
                <mediaitem-artwork
                        :url="item.attributes.artwork ? item.attributes.artwork.url : ''"
                        :size="48"
                        :type="item.type"></mediaitem-artwork>
                <button class="overlay-play" @click="playTrack()"><%- include("../svg/play.svg") %></button>
            </div>
            <div class="info-rect" :style="{'padding-left': (showArtwork ? '' : '16px')}"
                 @dblclick="app.routeView(item)">
                <div class="title text-overflow-elipsis">
                    {{ item.attributes.name }}
                </div>
                <div class="subtitle text-overflow-elipsis" style="-webkit-box-orient: horizontal;">
                    <template v-if="item.attributes.artistName">
                        <div class="artist item-navigate text-overflow-elipsis"
                             @click="app.searchAndNavigate(item,'artist')">
                            {{ item.attributes.artistName }}
                        </div>
                        <template v-if="item.attributes.albumName">&nbsp;-&nbsp;</template>
                        <template v-if="item.attributes.albumName">
                            <div class="artist item-navigate text-overflow-elipsis"
                                 @click="app.searchAndNavigate(item,'album')">
                                {{ item.attributes.albumName }}
                            </div>
                        </template>
                    </template>
                </div>
            </div>
            <div class="content-rating" v-if="item.attributes.contentRating" @dblclick="app.routeView(item)">
                {{ item.attributes.contentRating }}
            </div>
            <template v-if="showMetaData == true" @dblclick="app.routeView(item)">
                <div class="metainfo">
                    {{ item.attributes.releaseDate ? new Date(item.attributes.releaseDate).toLocaleDateString()
                    : "" }}
                </div>
                <div class="metainfo">
                    {{ item.attributes.genreNames[0] ?? "" }}
                </div>
            </template>
            <div class="duration" v-if="displayDuration" @dblclick="app.routeView(item)">
                {{ msToMinSec(item.attributes.durationInMillis ?? 0) }}
            </div>
        </template>
    </div>
</script>

<script>
    Vue.component('mediaitem-list-item', {
        template: '#mediaitem-list-item',
        data: function () {
            return {
                isVisible: false,
                addedToLibrary: false,
                guid: this.uuidv4(),
                app: this.$root,
                displayDuration: true
            }
        },
        props: {
            'item': {type: Object, required: true},
            'parent': {type: String, required: false},
            'index': {type: Number, required: false, default: -1},
            'show-artwork': {type: Boolean, default: true},
            'show-library-status': {type: Boolean, default: true},
            'show-meta-data': {type: Boolean, default: false},
            'show-duration': {type: Boolean, default: true},
            'contextExt': {type: Object, required: false},
        },
        mounted() {
            let duration = this.item.attributes.durationInMillis ?? 0
            if (duration == 0 || !this.showDuration) {
                this.displayDuration = false
            }
        },
        methods: {
            dragStart(evt) {
                evt.dataTransfer.setData('text/plain', JSON.stringify({
                    type: this.item.attributes.playParams.kind ?? this.item.type,
                    id: this.item.id
                }))
            },
            uuidv4() {
                return ([1e7] + -1e3 + -4e3 + -8e3 + -1e11).replace(/[018]/g, c =>
                    (c ^ crypto.getRandomValues(new Uint8Array(1))[0] & 15 >> c / 4).toString(16)
                );
            },
            msToMinSec(ms) {
                var minutes = Math.floor(ms / 60000);
                var seconds = ((ms % 60000) / 1000).toFixed(0);
                return minutes + ":" + (seconds < 10 ? '0' : '') + seconds;
            },
            getDataType() {
                if (this.item.attributes.playParams.isLibrary) {
                    return this.item.type
                } else {
                    return this.item.attributes.playParams.kind
                }
            },
            select(e) {
                let data_type = this.getDataType()
                let item_id = this.item.attributes.playParams.id ?? this.item.id
                let isLibrary = this.item.attributes.playParams.isLibrary ?? false

                if (e.shiftKey) {
                    if (this.index != -1) {

                        if (app.selectedMediaItems.length == 0) {
                            app.select_selectMediaItem(item_id, this.getDataType(), this.index, this.guid, isLibrary)
                        }
                        let allMediaItems = document.querySelectorAll(".cd-mediaitem-list-item[data-index]")
                        let startIndex = Math.min(...app.selectedMediaItems.map(item => item.index))
                        let endIndex = Math.max(...app.selectedMediaItems.map(item => item.index))
                        if (this.index < startIndex) {
                            for (let i = this.index; i <= endIndex; i++) {
                                let item = allMediaItems[i]
                                if (item) {
                                    app.select_selectMediaItem(item.getAttribute("data-id"),
                                        item.getAttribute("data-type"),
                                        item.getAttribute("data-index"),
                                        item.getAttribute("data-guid")),
                                        item.getAttribute("data-islibrary")
                                }
                            }
                        } else if (this.index > endIndex) {
                            for (let i = startIndex; i <= this.index; i++) {
                                let item = allMediaItems[i]
                                if (item) {
                                    app.select_selectMediaItem(item.getAttribute("data-id"),
                                        item.getAttribute("data-type"),
                                        item.getAttribute("data-index"),
                                        item.getAttribute("data-guid")),
                                        item.getAttribute("data-islibrary")
                                }
                            }
                        } else {
                            for (let i = startIndex; i <= endIndex; i++) {
                                let item = allMediaItems[i]
                                if (item) {
                                    app.select_selectMediaItem(item.getAttribute("data-id"),
                                        item.getAttribute("data-type"),
                                        item.getAttribute("data-index"),
                                        item.getAttribute("data-guid")),
                                        item.getAttribute("data-islibrary")
                                }
                            }
                        }
                    }
                } else if (e.ctrlKey) {
                    if (app.select_hasMediaItem(this.guid)) {
                        app.select_removeMediaItem(this.guid)
                    } else {
                        app.select_selectMediaItem(item_id, this.getDataType(), this.index, this.guid, isLibrary)
                    }
                } else {
                    if (app.select_hasMediaItem(this.guid)) {
                        app.selectedMediaItems = []
                    } else {
                        app.selectedMediaItems = []
                        app.select_selectMediaItem(item_id, this.getDataType(), this.index, this.guid, isLibrary)
                    }
                }
            },
            async contextMenu(event) {
                let self = this
                let data_type = this.getDataType()
                let item_id = this.item.attributes.playParams.id ?? this.item.id
                let isLibrary = this.item.attributes.playParams.isLibrary ?? false

                let useMenu = "normal"
                if (app.selectedMediaItems.length <= 1) {
                    app.selectedMediaItems = []
                    app.select_selectMediaItem(item_id, data_type, this.index, this.guid, isLibrary)
                } else {
                    useMenu = "multiple"
                }
                let menus = {
                    multiple: {
                        items: [
                            {
                                "name": "Add to Playlist...",
                                "action": function () {
                                    app.promptAddToPlaylist()
                                }
                            },
                            {
                                name: `Play ${app.selectedMediaItems.length} tracks next`,
                                action: () => {
                                    let itemsToPlay = {}
                                    app.selectedMediaItems.forEach(item => {
                                        if (!itemsToPlay[item.kind]) {
                                            itemsToPlay[item.kind] = []
                                        }
                                        itemsToPlay[item.kind].push(item.id)
                                    })
                                    // loop through itemsToPlay
                                    for (let kind in itemsToPlay) {
                                        let ids = itemsToPlay[kind]
                                        if (ids.length > 0) {
                                            app.mk.playNext({[kind + "s"]: itemsToPlay[kind]})
                                        }
                                    }
                                    console.log(itemsToPlay)
                                    app.selectedMediaItems = []
                                }
                            },
                            {
                                name: `Play ${app.selectedMediaItems.length} tracks later`,
                                action: () => {
                                    let itemsToPlay = {}
                                    app.selectedMediaItems.forEach(item => {
                                        if (!itemsToPlay[item.kind]) {
                                            itemsToPlay[item.kind] = []
                                        }
                                        itemsToPlay[item.kind].push(item.id)
                                    })
                                    // loop through itemsToPlay
                                    for (let kind in itemsToPlay) {
                                        let ids = itemsToPlay[kind]
                                        if (ids.length > 0) {
                                            app.mk.playLater({[kind + "s"]: itemsToPlay[kind]})
                                        }
                                    }
                                    app.selectedMediaItems = []
                                }
                            },
                        ]
                    },
                    normal: {
                        items: [
                            {
                                "icon": "./assets/feather/list.svg",
                                "name": "Add to Playlist...",
                                "action": function () {
                                    app.promptAddToPlaylist()
                                }
                            },
                            {
                                "name": "Play Next",
                                "action": function () {
                                    app.mk.playNext({[self.item.attributes.playParams.kind ?? self.item.type]: self.item.attributes.playParams.id ?? self.item.id})
                                    app.mk.queue._reindex()
                                    app.selectedMediaItems = []
                                }
                            },
                            {
                                "name": "Play Later",
                                "action": function () {
                                    app.mk.playLater({[self.item.attributes.playParams.kind ?? self.item.type]: self.item.attributes.playParams.id ?? self.item.id})
                                    app.mk.queue._reindex()
                                    app.selectedMediaItems = []
                                }
                            },
                            {
                                "icon": "./assets/feather/radio.svg",
                                "name": "Start Radio",
                                "action": function () {
                                    app.mk.setStationQueue({song: self.item.attributes.playParams.id ?? self.item.id}).then(() => {
                                        app.mk.play()
                                        app.selectedMediaItems = []
                                    })
                                }
                            },
                            {
                                "icon": "./assets/feather/heart.svg",
                                "id": "love",
                                "name": "Love",
                                "disabled": true,
                                "action": function () {
                                    app.love(self.item)
                                }
                            },
                            {
<<<<<<< HEAD
                                "icon": "./assets/feather/x-circle.svg",
=======
                                "icon": "./assets/feather/unheart.svg",
>>>>>>> c1becbd7
                                "id": "unlove",
                                "name": "Unlove",
                                "disabled": true,
                                "action": function () {
                                    app.unlove(self.item)
                                }
                            },
                            {
                                "icon": "./assets/feather/thumbs-down.svg",
                                "id": "dislike",
                                "name": "Dislike",
                                "disabled": true,
                                "action": function () {
                                    app.dislike(self.item)
<<<<<<< HEAD
                                }
                            },
                            {
                                "icon": "./assets/feather/x-circle.svg",
                                "id": "undo_dislike",
                                "name": "Undo dislike",
                                "disabled": true,
                                "action": function () {
                                    app.unlove(self.item)
                                }
                            },
                            {
=======
                                }
                            },
                            {
                                "icon": "./assets/feather/x-circle.svg",
                                "id": "undo_dislike",
                                "name": "Undo dislike",
                                "disabled": true,
                                "action": function () {
                                    app.unlove(self.item)
                                }
                            },
                            {
>>>>>>> c1becbd7
                                "icon": "./assets/feather/user.svg",
                                "name": "Go to Artist",
                                "action": function () {
                                    app.searchAndNavigate(self.item, 'artist')
                                }
                            },
                            {
                                "icon": "./assets/feather/disc.svg",
                                "name": "Go to Album",
                                "action": function () {
                                    app.searchAndNavigate(self.item, 'album')
                                }
                            },
                            {
                                "icon": "./assets/feather/share.svg",
                                "name": "Share",
                                "action": function () {
                                    self.app.copyToClipboard(self.item.attributes.url)
                                }
                            }
                        ]
                    }
                }
                if (this.contextExt) {
                    // if this.context-ext.normal is true append all options to the 'normal' menu which is a kvp of arrays
                    if (this.contextExt.normal) {
                        menus.normal.items = menus.normal.items.concat(this.contextExt.normal)
                    }
                    if (this.contextExt.multiple) {
                        menus.multiple.items = menus.multiple.items.concat(this.contextExt.multiple)
                    }
                }
<<<<<<< HEAD
                try{
                let rating = await app.getRating(self.item).catch();
                if (rating) {
                    if(rating == 0) {
                        menus.normal.items.find(x => x.id == 'love').disabled = false
                        menus.normal.items.find(x => x.id == 'dislike').disabled = false
                    }else if(rating == 1) {
                        menus.normal.items.find(x => x.id == 'unlove').disabled = false
                    }else if(rating == -1) {
                        menus.normal.items.find(x => x.id == 'undo_dislike').disabled = false
                    }
                }
                } catch(_){}
=======
                let rating = await app.getRating(self.item)
                if (rating == 0) {
                    menus.normal.items.find(x => x.id == 'love').disabled = false
                    menus.normal.items.find(x => x.id == 'dislike').disabled = false
                } else if (rating == 1) {
                    menus.normal.items.find(x => x.id == 'unlove').disabled = false
                } else if (rating == -1) {
                    menus.normal.items.find(x => x.id == 'undo_dislike').disabled = false
                }
>>>>>>> c1becbd7
                CiderContextMenu.Create(event, menus[useMenu])
            },
            visibilityChanged: function (isVisible, entry) {
                this.isVisible = isVisible
            },
            addToLibrary() {
                let item = this.item
                if (item.attributes.playParams.id) {
                    console.log('adding to library', item.attributes.playParams.id)
                    app.addToLibrary(item.attributes.playParams.id.toString())
                    this.addedToLibrary = true
                } else if (item.id) {
                    console.log('adding to library', item.id)
                    app.addToLibrary(item.id.toString())
                    this.addedToLibrary = true
                }
            },
            async removeFromLibrary() {
                let item = this.item
                let params = {"fields[songs]": "inLibrary", "fields[albums]": "inLibrary", "relate": "library"}
                let id = item.id ?? item.attributes.playParams.id
                let res = await app.mkapi(item.attributes.playParams.kind ?? item.type, item.attributes.playParams.isLibrary ?? false, item.attributes.playParams.id ?? item.id, params);
                if (res && res.relationships && res.relationships.library && res.relationships.library.data && res.relationships.library.data.length > 0) {
                    id = res.relationships.library.data[0].id
                }
                let kind = this.item.attributes.playParams.kind ?? this.data.item ?? '';
                let truekind = (!kind.endsWith("s")) ? (kind + "s") : kind;
                if (item.attributes.playParams.id) {
                    console.log('remove from library', id)
                    app.removeFromLibrary(truekind, id)
                    this.addedToLibrary = false
                } else if (item.id) {
                    console.log('remove from library', id)
                    app.removeFromLibrary(truekind, id)
                    this.addedToLibrary = false
                }
            },
            playTrack() {
                let item = this.item
                let parent = this.parent
                let childIndex = this.index
                let kind = (item.attributes.playParams ? (item.attributes.playParams.kind ?? (item.type ?? '')) : (item.type ?? ''));
                let id = (item.attributes.playParams ? (item.attributes.playParams.id ?? (item.id ?? '')) : (item.id ?? ''));;
                let isLibrary = item.attributes.playParams ? (item.attributes.playParams.isLibrary ?? false) : false;
                console.log(item, parent, childIndex, kind, id, isLibrary, kind == "playlists", id.startsWith("p.") || id.startsWith("pl.u"))
                app.mk.stop().then(() => {       
                if (parent != null && childIndex != null) {
                    app.queueParentandplayChild(parent, childIndex, item);
                } else if (kind.includes("playlist") && (id.startsWith("p.") || id.startsWith("pl."))){
                        /* Randomize array in-place using Durstenfeld shuffle algorithm */
                        function shuffleArray(array) {
                            for (var i = array.length - 1; i > 0; i--) {
                                var j = Math.floor(Math.random() * (i + 1));
                                var temp = array[i];
                                array[i] = array[j];
                                array[j] = temp;
                            }
                        }
                        app.mk.clearQueue().then(function () {
                                app.mk.setQueue({[item.attributes.playParams.kind ?? item.type]: item.attributes.playParams.id ?? item.id}).then(function () {
                                   app.mk.play().then(function (){
                                       app.mk.clearQueue().then(function (){
                                        var playlistId = id
                                        const params = {
                                            include: "tracks",
                                            platform: "web",
                                            "include[library-playlists]": "catalog,tracks",
                                            "fields[playlists]": "curatorName,playlistType,name,artwork,url",
                                            "include[library-songs]": "catalog,artists,albums",
                                            "fields[catalog]": "artistUrl,albumUrl",
                                            "fields[songs]": "artistUrl,albumUrl"
                                        }
                                        var playlistId = ''
                                        function getPlaylist(id, params, isLibrary){
                                            if (isLibrary){
                                                return  app.mk.api.library.playlist(id, params)
                                            } else {  return app.mk.api.playlist(id, params)}
                                        }
                                        try {

                                            getPlaylist(id, params, isLibrary).then(res => {
                                                let query = res.relationships.tracks.data.map(item => new MusicKit.MediaItem(item));
                                                if (app.mk.shuffleMode == 1){shuffleArray(query); console.log('shf')}
                                                app.mk.queue.append(query)
                                                if (!res.relationships.tracks.next) {
                                                    return
                                                } else {
                                                    getPlaylistTracks(res.relationships.tracks.next)
                                                }

                                                function getPlaylistTracks(next) {
                                                    app.apiCall(app.musicBaseUrl + next, res => {
                                                        if (res.id != playlistId) {
                                                            return
                                                        }
                                                        let query = res.data.map(item => new MusicKit.MediaItem(item))
                                                        if (app.mk.shuffleMode == 1){shuffleArray(query); console.log('shf')}
                                                        app.mk.queue.append(query)
                                                        
                                                        if (res.next) {
                                                            getPlaylistTracks(res.next)
                                                        } 
                                                    })
                                                }
                                            })
                                        } catch (e) {}
                                       

                                       })
                                   })
                                })
                            
                        })                   
                } else {
                    app.playMediaItemById(item.attributes.playParams.id ?? item.id, item.attributes.playParams.kind ?? item.type, item.attributes.playParams.isLibrary ?? false, item.attributes.url)
                }})
            }
        }
    });
</script><|MERGE_RESOLUTION|>--- conflicted
+++ resolved
@@ -289,11 +289,7 @@
                                 }
                             },
                             {
-<<<<<<< HEAD
-                                "icon": "./assets/feather/x-circle.svg",
-=======
                                 "icon": "./assets/feather/unheart.svg",
->>>>>>> c1becbd7
                                 "id": "unlove",
                                 "name": "Unlove",
                                 "disabled": true,
@@ -308,7 +304,6 @@
                                 "disabled": true,
                                 "action": function () {
                                     app.dislike(self.item)
-<<<<<<< HEAD
                                 }
                             },
                             {
@@ -321,20 +316,6 @@
                                 }
                             },
                             {
-=======
-                                }
-                            },
-                            {
-                                "icon": "./assets/feather/x-circle.svg",
-                                "id": "undo_dislike",
-                                "name": "Undo dislike",
-                                "disabled": true,
-                                "action": function () {
-                                    app.unlove(self.item)
-                                }
-                            },
-                            {
->>>>>>> c1becbd7
                                 "icon": "./assets/feather/user.svg",
                                 "name": "Go to Artist",
                                 "action": function () {
@@ -367,21 +348,6 @@
                         menus.multiple.items = menus.multiple.items.concat(this.contextExt.multiple)
                     }
                 }
-<<<<<<< HEAD
-                try{
-                let rating = await app.getRating(self.item).catch();
-                if (rating) {
-                    if(rating == 0) {
-                        menus.normal.items.find(x => x.id == 'love').disabled = false
-                        menus.normal.items.find(x => x.id == 'dislike').disabled = false
-                    }else if(rating == 1) {
-                        menus.normal.items.find(x => x.id == 'unlove').disabled = false
-                    }else if(rating == -1) {
-                        menus.normal.items.find(x => x.id == 'undo_dislike').disabled = false
-                    }
-                }
-                } catch(_){}
-=======
                 let rating = await app.getRating(self.item)
                 if (rating == 0) {
                     menus.normal.items.find(x => x.id == 'love').disabled = false
@@ -391,7 +357,6 @@
                 } else if (rating == -1) {
                     menus.normal.items.find(x => x.id == 'undo_dislike').disabled = false
                 }
->>>>>>> c1becbd7
                 CiderContextMenu.Create(event, menus[useMenu])
             },
             visibilityChanged: function (isVisible, entry) {
