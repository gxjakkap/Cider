<script type="text/x-template" id="cider-settings">
    <div class="content-inner settings-page">
        <div class="md-option-container">
            <div class="md-option-header">
                <span>{{$root.getLz('settings.header.audio')}}</span>
            </div>
            <div class="settings-option-body">
                <div class="md-option-line">
                    <div class="md-option-segment">
                        {{$root.getLz('settings.option.audio.quality')}}
                    </div>
                    <div class="md-option-segment md-option-segment_auto">
                        <select class="md-select" style="width:180px;" v-model="app.cfg.audio.quality"  v-on:change="changeAudioQuality">
                         <!-- //   <option value="990">Extreme</option> -->
                            <option value="256">{{$root.getLz('settings.header.audio.quality.high')}}</option>
                            <option value="64">{{$root.getLz('settings.header.audio.quality.low')}}</option>
                            <option value="auto">{{$root.getLz('settings.header.audio.quality.auto')}}</option>
                        </select>
                    </div>
                </div>
                <div class="md-option-line">
                    <div class="md-option-segment">
                        {{$root.getLz('settings.option.audio.seamlessTransition')}}
                    </div>
                    <div class="md-option-segment md-option-segment_auto">
                        <input type="checkbox" v-model="app.cfg.audio.seamless_audio" switch/>
                    </div>
                </div>
                <div class="md-option-line">
                    <div class="md-option-segment">
                        {{$root.getLz('settings.option.audio.enableAdvancedFunctionality')}}
                        <br>
                        <small>{{$root.getLz('settings.option.audio.enableAdvancedFunctionality.description')}}</small>
                    </div>
                    <div class="md-option-segment md-option-segment_auto">
                        <input type="checkbox" v-model="app.cfg.advanced.AudioContext" v-on:change="toggleAudioContext" switch/>
                    </div>
                </div>
                <div class="md-option-line" v-show="app.cfg.advanced.AudioContext">
                    <div class="md-option-segment" >
                    {{$root.getLz('settings.option.audio.enableAdvancedFunctionality.audioNormalization')}}
                    <br>
                    <small>{{$root.getLz('settings.option.audio.enableAdvancedFunctionality.audioNormalization.description')}}</small>
                    </div>
                    <div class="md-option-segment md-option-segment_auto">
                        <input type="checkbox" v-model="app.cfg.audio.normalization"  v-on:change="toggleNormalization" switch/>
                    </div>
                </div>
                <div class="md-option-line" v-show="app.cfg.advanced.AudioContext">
                    <div class="md-option-segment" >
                    {{$root.getLz('settings.option.audio.enableAdvancedFunctionality.audioSpatialization')}}
                    <br>
                    <small>{{$root.getLz('settings.option.audio.enableAdvancedFunctionality.audioSpatialization.description')}}</small>
                    </div>
                    <div class="md-option-segment md-option-segment_auto">
                        <input type="checkbox" v-model="app.cfg.audio.spatial" v-on:change="toggleSpatial" switch/>
                    </div>
                </div>
            </div>
            <div class="md-option-header">
                <span>{{$root.getLz('settings.header.visual')}}</span>
            </div>
            <div class="settings-option-body">
                <div class="md-option-line">
                    <div class="md-option-segment">
                        {{$root.getLz('settings.option.visual.windowBackgroundStyle')}}
                    </div>
                    <div class="md-option-segment md-option-segment_auto">
                        <select class="md-select" @change="$root.getNowPlayingArtworkBG(undefined, true)" v-model="app.cfg.visual.window_background_style">
                            <option value="none">{{$root.getLz('settings.header.visual.windowBackgroundStyle.none')}}</option>
                            <option value="artwork">{{$root.getLz('settings.header.visual.windowBackgroundStyle.artwork')}}</option>
                        </select>
                    </div>
                </div>
                <div class="md-option-line">
                    <div class="md-option-segment">
                        {{$root.getLz('settings.option.visual.animatedArtwork')}}
                    </div>
                    <div class="md-option-segment md-option-segment_auto">
                        <select class="md-select" v-model="app.cfg.visual.animated_artwork">
                            <option value="always">{{$root.getLz('settings.header.visual.animatedArtwork.always')}}</option>
                            <option value="limited">{{$root.getLz('settings.header.visual.animatedArtwork.limited')}}</option>
                            <option value="disabled">{{$root.getLz('settings.header.visual.animatedArtwork.disable')}}</option>
                        </select>
                    </div>
                </div>
                <div class="md-option-line" v-if="app.cfg.visual.animated_artwork == 'always' || app.cfg.visual.animated_artwork == 'limited'">
                    <div class="md-option-segment">
                        {{$root.getLz('settings.option.visual.animatedArtworkQuality')}}
                    </div>
                    <div class="md-option-segment md-option-segment_auto">
                        <select class="md-select" v-model="app.cfg.visual.animated_artwork_qualityLevel">
                            <option value="0">{{$root.getLz('settings.header.visual.animatedArtworkQuality.low')}}</option>
                            <option value="1">{{$root.getLz('settings.header.visual.animatedArtworkQuality.medium')}}</option>
                            <option value="2">{{$root.getLz('settings.header.visual.animatedArtworkQuality.high')}}</option>
                            <option value="3">{{$root.getLz('settings.header.visual.animatedArtworkQuality.veryHigh')}}</option>
                            <option value="4">{{$root.getLz('settings.header.visual.animatedArtworkQuality.extreme')}}</option>
                        </select>
                    </div>
                </div>
                <div class="md-option-line">
                    <div class="md-option-segment">
                        {{$root.getLz('settings.option.visual.animatedWindowBackground')}}
                    </div>
                    <div class="md-option-segment md-option-segment_auto">
                        <input type="checkbox" switch v-model="app.cfg.visual.bg_artwork_rotation"/>
                    </div>
                </div>
                <div class="md-option-line">
                    <div class="md-option-segment">
                        {{$root.getLz('settings.option.visual.hardwareAcceleration')}}<br>
                        <small>({{$root.getLz('settings.option.visual.hardwareAcceleration.description')}})</small>
                    </div>
                    <div class="md-option-segment md-option-segment_auto">
                        <select class="md-select" style="width:180px;" v-model="app.cfg.visual.hw_acceleration" >
                            <option value="default">{{$root.getLz('settings.header.visual.hardwareAcceleration.default')}}</option>
                            <option value="webgpu">{{$root.getLz('settings.header.visual.hardwareAcceleration.webGPU')}}</option>
                            <option value="disabled">{{$root.getLz('term.disabled')}}</option>
                        </select>
                    </div>
                </div>
                <div class="md-option-line">
                    <div class="md-option-segment">
                        {{$root.getLz('settings.option.visual.showPersonalInfo')}}
                    </div>
                    <div class="md-option-segment md-option-segment_auto">
                        <input type="checkbox" v-model="app.cfg.visual.showuserinfo" v-on:change="toggleUserInfo" switch/>
                    </div>
                </div>
            </div>

            <div class="md-option-header">
                <span>{{$root.getLz('settings.header.lyrics')}}</span>
            </div>
            <div class="settings-option-body">
            <div class="md-option-line">
                <div class="md-option-segment">
                    {{$root.getLz('settings.option.lyrics.enableMusixmatch')}}
                </div>
                <div class="md-option-segment md-option-segment_auto">
                    <input type="checkbox" v-model="app.cfg.lyrics.enable_mxm" switch/>
                </div>
            </div>
            <div class="md-option-line"  v-if="app.cfg.lyrics.enable_mxm">
                <div class="md-option-segment">
                    {{$root.getLz('settings.option.lyrics.enableMusixmatchKaraoke')}}
                </div>
                <div class="md-option-segment md-option-segment_auto">
                    <input type="checkbox" v-model="app.cfg.lyrics.mxm_karaoke" switch/>
                </div>
            </div>
            <div class="md-option-line">
                <div class="md-option-segment">
                    {{$root.getLz('settings.option.lyrics.musixmatchPreferredLanguage')}}
                </div>
                <div class="md-option-segment md-option-segment_auto">
                    <select class="md-select" v-model="app.cfg.lyrics.mxm_language">
                        <option value='disabled'>Disabled</option>
                        <option value='ab'>Abkhazian</option>
                        <option value='aa'>Afar</option>
                        <option value='af'>Afrikaans</option>
                        <option value='ak'>Akan</option>
                        <option value='sq'>Albanian</option>
                        <option value='am'>Amharic</option>
                        <option value='ar'>Arabic</option>
                        <option value='an'>Aragonese</option>
                        <option value='hy'>Armenian</option>
                        <option value='as'>Assamese</option>
                        <option value='a5'>Assamese-romaji</option>
                        <option value='a3'>Asturian</option>
                        <option value='av'>Avaric</option>
                        <option value='ae'>Avestan</option>
                        <option value='ay'>Aymara</option>
                        <option value='az'>Azerbaijani</option>
                        <option value='bm'>Bambara</option>
                        <option value='ba'>Bashkir</option>
                        <option value='eu'>Basque</option>
                        <option value='b1'>Bavarian</option>
                        <option value='be'>Belarusian</option>
                        <option value='bn'>Bengali</option>
                        <option value='b5'>Bengali-romaji</option>
                        <option value='bh'>Bihari languages</option>
                        <option value='b3'>Bishnupriya</option>
                        <option value='bi'>Bislama</option>
                        <option value='bs'>Bosnian</option>
                        <option value='br'>Breton</option>
                        <option value='bg'>Bulgarian</option>
                        <option value='my'>Burmese</option>
                        <option value='ca'>Catalan</option>
                        <option value='c2'>Cebuano</option>
                        <option value='b2'>Central bikol</option>
                        <option value='c3'>Central kurdish</option>
                        <option value='ch'>Chamorro</option>
                        <option value='c1'>Chavacano</option>
                        <option value='ce'>Chechen</option>
                        <option value='ny'>Chichewa</option>
                        <option value='zh'>Chinese (simplified)</option>
                        <option value='z1'>Chinese (traditional)</option>
                        <option value='rz'>Chinese-romaji</option>
                        <option value='cu'>Church slavic</option>
                        <option value='cv'>Chuvash</option>
                        <option value='kw'>Cornish</option>
                        <option value='co'>Corsican</option>
                        <option value='cr'>Cree</option>
                        <option value='c4'>Creoles and pidgins</option>
                        <option value='c5'>Creoles and pidgins, english based</option>
                        <option value='c6'>Creoles and pidgins, french-based</option>
                        <option value='c7'>Creoles and pidgins, portuguese-based</option>
                        <option value='hr'>Croatian</option>
                        <option value='cs'>Czech</option>
                        <option value='da'>Danish</option>
                        <option value='d1'>Dimli (individual language)</option>
                        <option value='dv'>Divehi</option>
                        <option value='d3'>Dotyali</option>
                        <option value='nl'>Dutch</option>
                        <option value='dz'>Dzongkha</option>
                        <option value='m2'>Eastern mari</option>
                        <option value='a2'>Egyptian arabic</option>
                        <option value='e1'>Emilian-romagnol</option>
                        <option value='en'>English</option>
                        <option value='m6'>Erzya</option>
                        <option value='eo'>Esperanto</option>
                        <option value='et'>Estonian</option>
                        <option value='ee'>Ewe</option>
                        <option value='fo'>Faroese</option>
                        <option value='h1'>Fiji hindi</option>
                        <option value='fj'>Fijian</option>
                        <option value='f1'>Filipino</option>
                        <option value='fi'>Finnish</option>
                        <option value='fr'>French</option>
                        <option value='f2'>Frisian, northern</option>
                        <option value='fy'>Frisian, western</option>
                        <option value='ff'>Fulah</option>
                        <option value='gl'>Galician</option>
                        <option value='lg'>Ganda</option>
                        <option value='ka'>Georgian</option>
                        <option value='de'>German</option>
                        <option value='n2'>German, low</option>
                        <option value='g1'>Goan konkani</option>
                        <option value='el'>Greek</option>
                        <option value='e2'>Greek-romaji</option>
                        <option value='kl'>Greenlandic</option>
                        <option value='gn'>Guarani</option>
                        <option value='gu'>Gujarati</option>
                        <option value='g2'>Gujarati-romaji</option>
                        <option value='ht'>Haitian creole</option>
                        <option value='ha'>Hausa</option>
                        <option value='he'>Hebrew</option>
                        <option value='hz'>Herero</option>
                        <option value='hi'>Hindi</option>
                        <option value='h3'>Hindi-romaji</option>
                        <option value='ho'>Hiri motu</option>
                        <option value='hu'>Hungarian</option>
                        <option value='is'>Icelandic</option>
                        <option value='io'>Ido</option>
                        <option value='ig'>Igbo</option>
                        <option value='i1'>Iloko</option>
                        <option value='id'>Indonesian</option>
                        <option value='ia'>Interlingua</option>
                        <option value='ie'>Interlingue</option>
                        <option value='iu'>Inuktitut</option>
                        <option value='ik'>Inupiaq</option>
                        <option value='ga'>Irish</option>
                        <option value='it'>Italian</option>
                        <option value='ja'>Japanese</option>
                        <option value='rj'>Japanese-romaji</option>
                        <option value='jv'>Javanese</option>
                        <option value='x1'>Kalmyk</option>
                        <option value='kn'>Kannada</option>
                        <option value='k2'>Kannada-romaji</option>
                        <option value='kr'>Kanuri</option>
                        <option value='k1'>Karachay-balkar</option>
                        <option value='ks'>Kashmiri</option>
                        <option value='kk'>Kazakh</option>
                        <option value='km'>Khmer, central</option>
                        <option value='ki'>Kikuyu</option>
                        <option value='rw'>Kinyarwanda</option>
                        <option value='ky'>Kirghiz</option>
                        <option value='kv'>Komi</option>
                        <option value='kg'>Kongo</option>
                        <option value='ko'>Korean</option>
                        <option value='rk'>Korean-romaji</option>
                        <option value='kj'>Kuanyama</option>
                        <option value='ku'>Kurdish</option>
                        <option value='lo'>Lao</option>
                        <option value='la'>Latin</option>
                        <option value='lv'>Latvian</option>
                        <option value='l1'>Lezghian</option>
                        <option value='li'>Limburgish</option>
                        <option value='ln'>Lingala</option>
                        <option value='lt'>Lithuanian</option>
                        <option value='j1'>Lojban</option>
                        <option value='l2'>Lombard</option>
                        <option value='lu'>Luba-katanga</option>
                        <option value='lb'>Luxembourgish</option>
                        <option value='mk'>Macedonian</option>
                        <option value='m1'>Maithili</option>
                        <option value='mg'>Malagasy</option>
                        <option value='ms'>Malay</option>
                        <option value='ml'>Malayalam</option>
                        <option value='m8'>Malayalam-romaji</option>
                        <option value='mt'>Maltese</option>
                        <option value='gv'>Manx</option>
                        <option value='mi'>Maori</option>
                        <option value='mr'>Marathi</option>
                        <option value='m9'>Marathi-romaji</option>
                        <option value='mh'>Marshallese</option>
                        <option value='m7'>Mazanderani</option>
                        <option value='m3'>Minangkabau</option>
                        <option value='x2'>Mingrelian</option>
                        <option value='m5'>Mirandese</option>
                        <option value='mo'>Moldavian</option>
                        <option value='mn'>Mongolian</option>
                        <option value='n4'>Nahuatl</option>
                        <option value='na'>Nauru</option>
                        <option value='nv'>Navajo</option>
                        <option value='nd'>Ndebele, north</option>
                        <option value='nr'>Ndebele, south</option>
                        <option value='ng'>Ndonga</option>
                        <option value='n1'>Neapolitan</option>
                        <option value='n3'>Nepal bhasa</option>
                        <option value='ne'>Nepali</option>
                        <option value='n5'>Nepali-romaji</option>
                        <option value='l3'>Northern luri</option>
                        <option value='no'>Norwegian</option>
                        <option value='nb'>Norwegian bokmål</option>
                        <option value='nn'>Norwegian nynorsk</option>
                        <option value='oc'>Occitan</option>
                        <option value='oj'>Ojibwa</option>
                        <option value='or'>Oriya</option>
                        <option value='o1'>Oriya-romaji</option>
                        <option value='om'>Oromo</option>
                        <option value='os'>Ossetian</option>
                        <option value='pi'>Pali</option>
                        <option value='p1'>Pampanga</option>
                        <option value='pa'>Panjabi</option>
                        <option value='p5'>Panjabi-romaji</option>
                        <option value='fa'>Persian</option>
                        <option value='p2'>Pfaelzisch</option>
                        <option value='p3'>Piemontese</option>
                        <option value='pl'>Polish</option>
                        <option value='pt'>Portuguese</option>
                        <option value='ps'>Pushto</option>
                        <option value='qu'>Quechua</option>
                        <option value='ro'>Romanian</option>
                        <option value='rm'>Romansh</option>
                        <option value='rn'>Rundi</option>
                        <option value='b4'>Russia buriat</option>
                        <option value='ru'>Russian</option>
                        <option value='r2'>Russian-romaji</option>
                        <option value='r1'>Rusyn</option>
                        <option value='se'>Sami, northern</option>
                        <option value='sm'>Samoan</option>
                        <option value='sg'>Sango</option>
                        <option value='sa'>Sanskrit</option>
                        <option value='s4'>Sanskrit-romaji</option>
                        <option value='sc'>Sardinian</option>
                        <option value='s3'>Scots</option>
                        <option value='gd'>Scottish gaelic</option>
                        <option value='sr'>Serbian</option>
                        <option value='sh'>Serbo-croatian</option>
                        <option value='sn'>Shona</option>
                        <option value='ii'>Sichuan yi</option>
                        <option value='s2'>Sicilian</option>
                        <option value='sd'>Sindhi</option>
                        <option value='si'>Sinhala</option>
                        <option value='sk'>Slovak</option>
                        <option value='sl'>Slovenian</option>
                        <option value='so'>Somali</option>
                        <option value='d2'>Sorbian, lower</option>
                        <option value='h2'>Sorbian, upper</option>
                        <option value='st'>Sotho, southern</option>
                        <option value='a4'>South azerbaijani</option>
                        <option value='es'>Spanish</option>
                        <option value='su'>Sundanese</option>
                        <option value='sw'>Swahili</option>
                        <option value='ss'>Swati</option>
                        <option value='sv'>Swedish</option>
                        <option value='tl'>Tagalog</option>
                        <option value='ty'>Tahitian</option>
                        <option value='tg'>Tajik</option>
                        <option value='ta'>Tamil</option>
                        <option value='t2'>Tamil-romaji</option>
                        <option value='tt'>Tatar</option>
                        <option value='te'>Telugu</option>
                        <option value='t3'>Telugu-romaji</option>
                        <option value='th'>Thai</option>
                        <option value='t4'>Thai-romaji</option>
                        <option value='bo'>Tibetan</option>
                        <option value='ti'>Tigrinya</option>
                        <option value='to'>Tonga (tonga islands)</option>
                        <option value='a1'>Tosk albanian</option>
                        <option value='ts'>Tsonga</option>
                        <option value='tn'>Tswana</option>
                        <option value='tr'>Turkish</option>
                        <option value='tk'>Turkmen</option>
                        <option value='t1'>Tuvinian</option>
                        <option value='tw'>Twi</option>
                        <option value='ug'>Uighur</option>
                        <option value='uk'>Ukrainian</option>
                        <option value='ur'>Urdu</option>
                        <option value='u1'>Urdu-romaji</option>
                        <option value='uz'>Uzbek</option>
                        <option value='ve'>Venda</option>
                        <option value='v1'>Venetian</option>
                        <option value='v2'>Veps</option>
                        <option value='vi'>Vietnamese</option>
                        <option value='v3'>Vlaams</option>
                        <option value='vo'>Volapük</option>
                        <option value='wa'>Walloon</option>
                        <option value='w1'>Waray</option>
                        <option value='cy'>Welsh</option>
                        <option value='m4'>Western mari</option>
                        <option value='p4'>Western panjabi</option>
                        <option value='wo'>Wolof</option>
                        <option value='w2'>Wu chinese</option>
                        <option value='xh'>Xhosa</option>
                        <option value='s1'>Yakut</option>
                        <option value='yi'>Yiddish</option>
                        <option value='yo'>Yoruba</option>
                        <option value='y1'>Yue chinese</option>
                        <option value='za'>Zhuang</option>
                        <option value='zu'>Zulu</option>
                    </select>
                </div>
            </div>
            <div class="md-option-line">
                <div class="md-option-segment">
                    {{$root.getLz('settings.option.lyrics.enableYoutubeLyrics')}}
                </div>
                <div class="md-option-segment md-option-segment_auto">
                    <input type="checkbox" v-model="app.cfg.lyrics.enable_yt" switch/>
                </div>
            </div>
        </div>
        <div class="md-option-header">
            <span>{{$root.getLz('settings.header.connectivity')}}</span>
        </div>
        <div class="settings-option-body">

            <div class="md-option-line">
                <div class="md-option-segment">
                    {{$root.getLz('settings.option.connectivity.discordRPC')}}
                </div>
                <div class="md-option-segment md-option-segment_auto">
                    <select class="md-select" v-model="app.cfg.general.discord_rpc">
                        <option value="0">{{$root.getLz('term.disabled')}}</option>
                        <option value="1">{{$root.getLz('settings.header.connectivity.discordRPC.cider')}}</option>
                        <option value="2">{{$root.getLz('settings.header.connectivity.discordRPC.appleMusic')}}</option>
                    </select>
                </div>
            </div>
            <div class="md-option-line" v-show="app.cfg.general.discord_rpc != 0">
                <div class="md-option-segment">
                    {{$root.getLz('settings.option.connectivity.discordRPC.clearOnPause')}}
                </div>
                <div class="md-option-segment md-option-segment_auto">
                    <select class="md-select" v-model="app.cfg.general.discordClearActivityOnPause">
                        <option value="0">{{$root.getLz('term.disabled')}}</option>
                        <option value="1">{{$root.getLz('term.enabled')}}</option>
                    </select>
                </div>
            </div>
            <div class="md-option-line">
                <div class="md-option-segment">
                    {{$root.getLz('settings.option.connectivity.lastfmScrobble')}}
                </div>
                <div class="md-option-segment md-btn md-option-segment_auto">
                    <label class="list-button list-element" id="lfmConnect" ref="lfmConnect"
                    onclick="app.LastFMAuthenticate()">{{$root.getLz('term.connect')}}</label>
                </div>
            </div>
            <div class="md-option-line" v-show ="app.cfg.lastfm.enabled">
                <div class="md-option-segment">
                    {{$root.getLz('settings.option.connectivity.lastfmScrobble.delay')}}
                </div>
                <div class="md-option-segment md-option-segment_auto" >
                    <input type="number" min="50" max="100" v-model="app.cfg.lastfm.scrobble_after"/>
                </div>
            </div>
            <div class="md-option-line" v-show ="app.cfg.lastfm.enabled">
                <div class="md-option-segment">
                    {{$root.getLz('settings.option.connectivity.lastfmScrobble.nowPlaying')}} 
                </div>
                <div class="md-option-segment md-option-segment_auto" >
                    <input type="checkbox"  v-model="app.cfg.lastfm.NowPlaying" switch/>
                </div>
            </div>
            <div class="md-option-line" v-show ="app.cfg.lastfm.enabled">
                <div class="md-option-segment">
                    {{$root.getLz('settings.option.connectivity.lastfmScrobble.removeFeatured')}}
                </div>
                <div class="md-option-segment md-option-segment_auto" >
                    <input type="checkbox"  v-model="app.cfg.lastfm.enabledRemoveFeaturingArtists" switch/>
                </div>
            </div>
        </div>
        <div class="md-option-header">
            <span>{{$root.getLz('settings.header.experimental')}}</span>
        </div>
        <div class="settings-option-body">

            <div class="md-option-line">
                <div class="md-option-segment">
                    {{$root.getLz('settings.option.experimental.compactUI')}}
                </div>
                <div class="md-option-segment md-option-segment_auto" >
                    <button class="md-btn" :class="{'md-btn-primary': app.cfg.advanced.experiments.includes('compactui')}" @click="app.cfg.advanced.experiments.includes('compactui') ? removeExperiment('compactui') : addExperiment('compactui')">
                        {{app.cfg.advanced.experiments.includes('compactui') ? $root.getLz('term.enabled') : $root.getLz('term.disabled')}}
                    </button>
                </div>
            </div>

            <div class="md-option-line">
                <div class="md-option-segment">
                    {{$root.getLz('term.language')}}
                </div>
                <div class="md-option-segment md-option-segment_auto">
                    <select class="md-select" @change="$root.setLz('')" v-model="app.cfg.general.language">
                        <option value="en_US">en_US</option>
                        <option value="el_GR">el_GR</option>
                        <option value="ja_JP">ja_JP</option>
                        <option value="pt_BR">pt_BR</option>
                        <option value="tr_TR">tr_TR</option>
                        <option value="zh_CN">zh_CN</option>
                        <option value="zh_TW">zh_TW</option>
<<<<<<< HEAD
=======
                        <option value="zh_HK">zh_HK</option>
>>>>>>> 4c829e2d
                        <option value="en_HODOR">HODOR?</option>
                    </select>
                </div>
            </div>
        </div>
            <div style="opacity: 0.5; pointer-events: none">
                <div class="md-option-header">
                    <span>{{$root.getLz('settings.header.unfinished')}}</span>
                </div>
                <div class="settings-option-body">
                <div class="md-option-line">
                    <div class="md-option-segment">
                        Theme
                    </div>
                    <div class="md-option-segment md-option-segment_auto">
                        <select class="md-select">
                            <option value="0">Cider</option>
                        </select>
                    </div>
                </div>
                <div class="md-option-line">
                    <div class="md-option-segment">
                        Theme Options
                    </div>
                    <div class="md-option-segment md-option-segment_auto">
                        <button class="btn">Theme Options</button>
                    </div>
                </div>
                <div class="md-option-line">
                    <div class="md-option-segment">
                        Scrollbars
                    </div>
                    <div class="md-option-segment md-option-segment_auto">
                        <select class="md-select">
                            <option value="0">Show on hover</option>
                            <option value="1">Always show</option>
                            <option value="2">Hidden</option>
                        </select>
                    </div>
                </div>
                <div class="md-option-line">
                    <div class="md-option-segment">
                        Refresh Rate
                    </div>
                    <div class="md-option-segment md-option-segment_auto">
                        <select class="md-select">
                            <option value='0'>Automatic</option>
                            <option value='30'>30</option>
                            <option value='60'>60</option>
                            <option value='144'>144</option>
                            <option value='175'>175</option>
                            <option value='240'>240</option>
                            <option value='360'>30</option>
                        </select>
                    </div>
                </div>
                <div class="md-option-line">
                    <div class="md-option-segment">
                        Close Button Behavior
                    </div>
                    <div class="md-option-segment md-option-segment_auto">
                        <select class="md-select">
                            <option value='0'>Minimize to system tray</option>
                            <option value='1'>Minimize to taskbar ? dock</option>
                            <option value='2'>Quit Cider</option>
                        </select>
                    </div>
                </div>
                <div class="md-option-line">
                    <div class="md-option-segment">
                        Open Cider on Startup
                    </div>
                    <div class="md-option-segment md-option-segment_auto">
                        <select class="md-select">
                            <option value='0'>Never</option>
                            <option value='1'>Always</option>
                            <option value='2'>Always, minimized</option>
                            <option value='2'>Always, hidden in tray</option>
                        </select>
                    </div>
                </div>
            </div>
            </div>
        </div>
    </div>
</script>

<script>
    Vue.component('cider-settings', {
        template: "#cider-settings",
        props: [],
        data: function () {
            return {
                app: this.$root
            }
        },
        mounted: function () {
            if (app.cfg.lastfm.enabled) {
                const element = document.getElementById('lfmConnect');
                if (element) {
                    element.innerHTML = `Disconnect\n<p style="font-size: 8px"><i>(Authed: ${app.cfg.lastfm.auth_token})</i></p>`;
                    element.onclick = app.LastFMDeauthorize;
                }
            }
        },
        methods: {
            addExperiment(flag) {
                app.cfg.advanced.experiments.push(flag);
            },
            removeExperiment(flag) {
                app.cfg.advanced.experiments.splice(app.cfg.advanced.experiments.indexOf(flag), 1);
            },
            toggleAudioContext: function () {
                if (app.cfg.advanced.AudioContext) {
                    CiderAudio.init();
                    if (app.cfg.audio.normalization) {
                        CiderAudio.normalizerOn()
                    }
                    if (app.cfg.audio.spatial) {
                        CiderAudio.spatialOn()
                    }
                } else {
                    CiderAudio.off();
                }
            },
            toggleNormalization: function () {
                if (app.cfg.audio.normalization) {
                    CiderAudio.normalizerOn()
                } else { CiderAudio.normalizerOff() }
            },
            toggleSpatial: function () {
                if (app.cfg.audio.spatial) {
                    CiderAudio.spatialOn()
                } else { CiderAudio.spatialOff() }
            },
            changeAudioQuality: function () {
                app.mk.bitrate = app.cfg.audio.quality
            },
            toggleUserInfo: function () {
                app.chrome.hideUserInfo = !app.cfg.visual.showuserinfo
            }
        }
    })
</script><|MERGE_RESOLUTION|>--- conflicted
+++ resolved
@@ -524,10 +524,7 @@
                         <option value="tr_TR">tr_TR</option>
                         <option value="zh_CN">zh_CN</option>
                         <option value="zh_TW">zh_TW</option>
-<<<<<<< HEAD
-=======
                         <option value="zh_HK">zh_HK</option>
->>>>>>> 4c829e2d
                         <option value="en_HODOR">HODOR?</option>
                     </select>
                 </div>
