<script type="text/x-template" id="cider-artist">
    <div class="content-inner artist-page">
        <div class="artist-header" :key="data.id" v-observe-visibility="{callback: isHeaderVisible}">
            <animatedartwork-view
                    :priority="true"
                    v-if="data.attributes.editorialVideo && (data.attributes.editorialVideo.motionArtistWide16x9 || data.attributes.editorialVideo.motionArtistFullscreen16x9)"
                    :video="data.attributes.editorialVideo.motionArtistWide16x9.video ?? (data.attributes.editorialVideo.motionArtistFullscreen16x9.video ?? '')">
            </animatedartwork-view>
            <div class="header-content">
                <div class="row">
                    <div class="col-sm" style="width: auto;">
                        <div class="artist-image" v-if="!(data.attributes.editorialVideo && (data.attributes.editorialVideo.motionArtistWide16x9 || data.attributes.editorialVideo.motionArtistFullscreen16x9))">
                            <mediaitem-artwork
                                    shadow="large"
                                    :url="data.attributes.artwork ? data.attributes.artwork.url : ''"
                                    size="190" type="artists"></mediaitem-artwork>
                            <button class="overlay-play"  @click="app.mk.setStationQueue({artist:'a-'+data.id}).then(()=>{
                            app.mk.play()
                        })">
                                <%- include("../svg/play.svg") %>
                            </button>
                        </div>
                    </div>
                    <div class="col flex-center artist-title"
                         :class="{'artist-animation-on': (data.attributes.editorialVideo && (data.attributes.editorialVideo.motionArtistWide16x9 || data.attributes.editorialVideo.motionArtistFullscreen16x9)) }"
                    >
                        <button class="artist-play" @click="app.mk.setStationQueue({artist:'a-'+data.id}).then(()=>{
                        app.mk.play()
                    })"><%- include("../svg/play.svg") %></button>
                        <h1>{{ data.attributes.name }}</h1>
                    </div>
                </div>
                <button class="more-btn-round" @click="artistMenu">
                    <div class="svg-icon"></div>
                </button>
            </div>
            <div class="artworkContainer" v-if="!(data.attributes.editorialVideo && (data.attributes.editorialVideo.motionArtistWide16x9 || data.attributes.editorialVideo.motionArtistFullscreen16x9))">
                <artwork-material :url="data.attributes.artwork.url" size="190" images="1"></artwork-material>
            </div>
<<<<<<< HEAD
            <button class="artist-more" @click="artistMenu">
                <div style="    margin-top: -1px;
                                margin-left: -6px;
                                width: 36px;
                                height: 36px;">
                <%- include("../svg/more.svg") %>
=======
        </div>
        <div class="floating-header" :style="{opacity: (headerVisible ? 0 : 1),'pointer-events': (headerVisible ? 'none' : '')}">
            <div class="row">
                <div class="col-auto flex-center">
                    <button class="artist-play" style="display:block;" @click="app.mk.setStationQueue({artist:'a-'+data.id}).then(()=>{
                        app.mk.play()
                    })"><%- include("../svg/play.svg") %></button>
                </div>
                <div class="col">
                    <h3>{{ data.attributes.name }}</h3>
>>>>>>> eb6d61ea
                </div>
                <div class="col-auto flex-center">
                    <button class="more-btn-round" @click="artistMenu">
                        <div class="svg-icon"></div>
                    </button>
                </div>
            </div>
        </div>
        <div class="artist-body">
            <div class="row well">
                <div class="col">
                    <div class="row">
                        <div class="col-auto" v-if="data.views['latest-release'].data.length != 0">
                            <h3>Latest Release</h3>
                            <div style="width: auto;margin: 0 auto;">
                                <mediaitem-square kind="card" v-for="song in data.views['latest-release'].data"
                                                     :item="song">
                                </mediaitem-square>
                            </div>
                        </div>
                        <div class="col" v-if="data.views['top-songs']">
                            <div class="row">
                                <div class="col" style="padding:0;">
                                    <h3>Top Songs</h3>
                                </div>
                                <div class="col-auto flex-center" v-if="data.views['top-songs'].data.length >= 10" style="padding:0;">
                                    <button class="cd-btn-seeall" @click="app.showArtistView(data.id, data.attributes.name + ' - Top Songs', 'top-songs')">See All</button>
                                </div>
                            </div>
                            <mediaitem-list-item
                                    v-for="(song, index) in data.views['top-songs'].data.limit(topSongsExpanded ? 10 : 5)"
                                    :index="index"
                                    :item="song"></mediaitem-list-item>
                            <button class="showmoreless"
                                    @click="topSongsExpanded = !topSongsExpanded">
                                <template v-if="!topSongsExpanded">
                                    Show more
                                </template>
                                <template v-else>
                                    Show less
                                </template>
                            </button>
                        </div>
                    </div>
                </div>
            </div>
            <div class="row well">
                <div class="col">
                    <template v-for="(view) in data.meta.views.order"
                              v-if="(data.views[view].data.length != 0) && (view != 'latest-release') && (view != 'top-songs')">
                        <div class="row">
                            <div class="col">
                                <h3>{{ data.views[view].attributes.title ?
                                    data.views[view].attributes.title : "???"}}
                                </h3>
                            </div>
                            <div class="col-auto flex-center" v-if="data.views[view].data.length >= 10">
                                <button class="cd-btn-seeall" @click="app.showArtistView(data.id, data.attributes.name + ' - ' + data.views[view].attributes.title, view)">See All</button>
                            </div>
                        </div>
                        <template v-if="!((data.views[view].attributes.title ?
                        data.views[view].attributes.title : '???').includes('Video') || (data.views[view].attributes.title ?
                        data.views[view].attributes.title : '???').includes('More To See'))">
                        <mediaitem-scroller-horizontal-large :items="data.views[view].data.limit(10)">
                        </mediaitem-scroller-horizontal-large>
                        </template>
                        <template v-else>
                            <mediaitem-scroller-horizontal-mvview
                                        :items="data.views[view].data.limit(10)"></mediaitem-scroller-horizontal-mvview>
                        </template>
                    </template>
                    <div class="row">
                        <div class="col" v-if="data.attributes.artistBio">
                            <h3>About {{ data.attributes.name }}</h3>
                            <p v-html="data.attributes.artistBio"></p>
                        </div>
                        <div class="col">
                            <div v-if="data.attributes.origin">
                                <h3>{{ data.attributes.isGroup ? "Origin" : "Hometown" }}</h3>
                                {{ data.attributes.origin }}
                            </div>
                            <div v-if="data.attributes.bornOrFormed">
                                <h3>{{ data.attributes.isGroup ? "Formed" : "Born" }}</h3>
                                {{ data.attributes.bornOrFormed }}
                            </div>
                            <div v-if="data.attributes.genreNames">
                                <h3>Genre</h3>
                                {{ data.attributes.genreNames.join(', ') }}
                            </div>
                        </div>
                    </div>
                </div>
            </div>
        </div>
    </div>
</script>
<script>
    Vue.component('cider-artist', {
        template: "#cider-artist",
        props: ['data'],
        data: function () {
            return {
                topSongsExpanded: false,
                app: this.$root,
                headerVisible: true
            }
        },
        methods: {
            isHeaderVisible(visible) {
                this.headerVisible = visible
            },
            artistMenu (event) {
                let self = this
                let followAction = "follow"
                let followActions = {
                    follow: {
                        icon: "./assets/feather/plus-circle.svg",
                        name: "Follow Artist",
                        action: ()=>{
                            self.app.cfg.home.followedArtists.push(self.data.id)
                        }
                    },
                    unfollow: {
                        icon: "./assets/feather/x-circle.svg",
                        name: "Unfollow Artist",
                        action: ()=>{
                            let index = self.app.cfg.home.followedArtists.indexOf(self.data.id)
                            if (index > -1) {
                                self.app.cfg.home.followedArtists.splice(index, 1)
                            }
                        }
                    }
                }
                if(this.app.cfg.home.followedArtists.includes(self.data.id)) {
                    followAction = "unfollow"
                }
                app.showMenuPanel({
                    items: [
                        {
                            icon: "./assets/feather/play.svg",
                            name: "Play Artist Radio",
                            action: ()=>{
                                app.mk.setStationQueue({artist:self.data.id}).then(()=>{
                                    app.mk.play()
                                })
                            }
                        },
                        followActions[followAction],
                        {
                            icon: "./assets/feather/share.svg",
                            name: "Share",
                            action: ()=>{
                                self.app.copyToClipboard(self.data.attributes.url)
                            }
                        }
                    ]
                }, event)
            },
            getArtistPalette(artist) {
                if (artist["attributes"]["artwork"]) {
                    return {
                        "background": "#" + artist["attributes"]["artwork"]["bgColor"],
                        "color": "#" + artist["attributes"]["artwork"]["textColor1"],
                    }
                } else {
                    return {
                        "background": "#000000",
                        "color": "#ffffff",
                    }
                }
            },
            getTopResult() {
                if (this.search.results["meta"]) {
                    return this.search.results[this.search.results.meta.results.order[0]]["data"][0]
                } else {
                    return false;
                }
            }
        }
    })
</script><|MERGE_RESOLUTION|>--- conflicted
+++ resolved
@@ -37,14 +37,6 @@
             <div class="artworkContainer" v-if="!(data.attributes.editorialVideo && (data.attributes.editorialVideo.motionArtistWide16x9 || data.attributes.editorialVideo.motionArtistFullscreen16x9))">
                 <artwork-material :url="data.attributes.artwork.url" size="190" images="1"></artwork-material>
             </div>
-<<<<<<< HEAD
-            <button class="artist-more" @click="artistMenu">
-                <div style="    margin-top: -1px;
-                                margin-left: -6px;
-                                width: 36px;
-                                height: 36px;">
-                <%- include("../svg/more.svg") %>
-=======
         </div>
         <div class="floating-header" :style="{opacity: (headerVisible ? 0 : 1),'pointer-events': (headerVisible ? 'none' : '')}">
             <div class="row">
@@ -55,7 +47,6 @@
                 </div>
                 <div class="col">
                     <h3>{{ data.attributes.name }}</h3>
->>>>>>> eb6d61ea
                 </div>
                 <div class="col-auto flex-center">
                     <button class="more-btn-round" @click="artistMenu">
