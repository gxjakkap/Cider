<!DOCTYPE html>
<html lang="en">

<head>
    <link rel="preconnect" href="https://amp-api.music.apple.com/" crossorigin/>
    <link rel="preconnect" href="https://api.music.apple.com/" crossorigin/>
    <link rel="preconnect" href="https://is1-ssl.mzstatic.com/" crossorigin/>
    <link rel="preconnect" href="https://is2-ssl.mzstatic.com/" crossorigin/>
    <link rel="preconnect" href="https://is3-ssl.mzstatic.com/" crossorigin/>
    <link rel="preconnect" href="https://is4-ssl.mzstatic.com/" crossorigin/>
    <link rel="preconnect" href="https://is5-ssl.mzstatic.com/" crossorigin/>
    <link rel="preconnect" href="https://play.itunes.apple.com/" crossorigin/>
    <link rel="preconnect" href="https://aod-ssl.itunes.apple.com/" crossorigin/>
    <meta charset="UTF-8">
    <meta http-equiv="X-UA-Compatible" content="IE=edge">
    <meta name="viewport" content="width=device-width, initial-scale=1.0, user-scalable=no, viewport-fit=cover">
    <title>Cider</title>
    <link rel="stylesheet/less" type="text/css" href="style.less"/>
    <script src="less.js"></script>
    <script src="<%- (env.dev ? "vue.js" : "vue.dev.js") %>"></script>
    <script src="vuex.min.js"></script>
    <script src="sortable.min.js"></script>
    <script src="vue-observe-visibility.min.js"></script>
    <script src="sortable.min.js"></script>
    <script src="vibrant.min.js"></script>
    <script src="vuedraggable.umd.min.js"></script>
    <link rel="manifest" href="./manifest.json?v=2">
    <script src="https://js-cdn.music.apple.com/hls.js/2.141.0/hls.js/hls.js"></script>
    <script src="hlscider.js"></script>
</head>

<body oncontextmenu="return false;" loading="1" platform="<%= env.platform %>">
<div id="app">
    <transition name="fsModeSwitch">
        <div id="app-main" v-show="appMode == 'player'">
            <div class="mv-chrome" v-if="chrome.topChromeVisible == false"></div>
            <div class="app-chrome" :style="{'display': chrome.topChromeVisible ? '' : 'none'}">
                <div class="app-chrome--left">
                    <div class="app-chrome-item full-height">
                        <div class="app-title"></div>
                    </div>
                    <div class="app-chrome-item">
                        <button class="playback-button--small shuffle" v-if="mk.shuffleMode == 0"
                                @click="mk.shuffleMode = 1"></button>
                        <button class="playback-button--small shuffle active" v-else
                                @click="mk.shuffleMode = 0"></button>
                    </div>
                    <div class="app-chrome-item">
                        <button class="playback-button previous" @click="prevButton()"></button>
                    </div>
                    <div class="app-chrome-item">
                        <button class="playback-button pause" @click="mk.pause()" v-if="mk.isPlaying"></button>
                        <button class="playback-button play" @click="mk.play()" v-else></button>
                    </div>
                    <div class="app-chrome-item">
                        <button class="playback-button next" @click="mk.skipToNextItem()"></button>
                    </div>
                    <div class="app-chrome-item">
                        <button class="playback-button--small repeat" v-if="mk.repeatMode == 0"
                                @click="mk.repeatMode = 1"></button>
                        <button class="playback-button--small repeat active" @click="mk.repeatMode = 2"
                                v-else-if="mk.repeatMode == 1"></button>
                        <button class="playback-button--small repeat repeatOne" @click="mk.repeatMode = 0"
                                v-else-if="mk.repeatMode == 2"></button>
                    </div>
                </div>
                <div class="app-chrome--center">
                    <div class="app-chrome-item playback-controls">
                        <template v-if="mkReady()">
                            <div class="app-playback-controls" @mouseover="chrome.progresshover = true"
                                 @mouseleave="chrome.progresshover = false" @contextmenu="nowPlayingContextMenu">
<<<<<<< HEAD
                                <div class="artwork" @click="drawer.open = false; appMode = 'fullscreen'">
=======
                                <div class="artwork" @click="drawer.open = false; fullscreen(true)">
>>>>>>> c1becbd7
                                    <mediaitem-artwork :url="currentArtUrl"></mediaitem-artwork>
                                </div>
                                <div class="playback-info">
                                    <div class="song-name">
                                        {{ mk.nowPlayingItem["attributes"]["name"] }}
                                    </div>
                                    <div class="song-artist "
                                         style="display: inline-block; -webkit-box-orient: horizontal; white-space: nowrap;">
                                        <div class="item-navigate song-artist" style="display: inline-block;"
                                             @click="getNowPlayingItemDetailed(`artist`)">
                                            {{ mk.nowPlayingItem["attributes"]["artistName"] }}
                                        </div>
                                        <div class="song-artist item-navigate" style="display: inline-block;"
                                             @click="getNowPlayingItemDetailed('album')">
                                            {{ (mk.nowPlayingItem["attributes"]["albumName"]) ? (" - " +
                                            mk.nowPlayingItem["attributes"]["albumName"]) : "" }}
                                        </div>
                                    </div>

                                    <div class="song-progress">
                                        <div class="song-duration" style="justify-content: space-between; height: 1px;"
                                             :style="[chrome.progresshover ? {'display': 'flex'} : {'display' : 'none'} ]">
                                            <p style="width: auto">{{ convertToMins(getSongProgress()) }}</p>
                                            <p style="width: auto">{{ convertToMins(mk.currentPlaybackDuration) }}</p>
                                        </div>

                                        <input type="range" step="0.01" min="0" :style="progressBarStyle()"
                                               @input="playerLCD.desiredDuration = $event.target.value;playerLCD.userInteraction = true"
                                               @mouseup="mk.seekToTime($event.target.value);playerLCD.desiredDuration = 0;playerLCD.userInteraction = false"
                                               :max="mk.currentPlaybackDuration" :value="getSongProgress()">
                                    </div>
                                </div>
                                <template v-if="mk.nowPlayingItem['attributes']['playParams']">
                                    <div class="actions"
                                         v-if="isInLibrary(mk.nowPlayingItem['attributes']['playParams'])">
                                        ❤️
                                    </div>
                                    <div class="actions" v-else>🖤</div>
                                </template>

                            </div>
                        </template>

                    </div>
                </div>
                <div class="app-chrome--right">
                    <div class="app-chrome-item volume display--large">
                        <div class="app-chrome-item volume-icon"></div>
                        <input type="range" class="" @wheel="volumeWheel" step="0.01" min="0" max="1" v-model="mk.volume"
                               v-if="typeof mk.volume != 'undefined'">
                    </div>
                    <div class="app-chrome-item generic" v-if="false">
                        <button class="playback-button--small">
                            <%- include("svg/cast.svg") %>
                        </button>
                    </div>
                    <div class="app-chrome-item generic">
                        <button class="playback-button--small queue" :class="{'active': drawer.panel == 'queue'}"
                                @click="invokeDrawer('queue')"></button>
                    </div>
                    <div class="app-chrome-item generic">
                        <button class="playback-button--small lyrics" :class="{'active': drawer.panel == 'lyrics'}"
                                @click="invokeDrawer('lyrics')"></button>
                    </div>
                    <div class="app-chrome-item full-height">
                        <div class="window-controls">
                            <div class="minimize" @click="ipcRenderer.send('minimize')"></div>
                            <div class="minmax restore" v-if="chrome.maximized" @click="ipcRenderer.send('maximize')">
                            </div>
                            <div class="minmax" v-else @click="ipcRenderer.send('maximize')"></div>
                            <div class="close" @click="ipcRenderer.send('close')"></div>
                        </div>
                    </div>
                </div>
            </div>
            <div class="app-navigation" v-cloak>
                <div id="app-sidebar">
                    <div class="app-sidebar-header">
                        <div class="search-input-container">
                            <div class="search-input--icon"></div>
                            <input type="search" spellcheck="false" @click="showSearch()"
                                   @focus="search.showHints = true"
                                   @blur="setTimeout(()=>{search.showHints = false}, 300)"
                                   v-on:keyup.enter="searchQuery();search.showHints = false"
                                   @change="showSearch();" @input="getSearchHints()" placeholder="Search..."
                                   v-model="search.term"
                                   ref="searchInput"
                                   class="search-input">
                        </div>
                    </div>
                    <div class="search-hints-container" v-if="search.showHints && search.hints.length != 0">
                        <div class="search-hints">
                            <button class="search-hint" v-for="hint in search.hints"
                                    @click="search.term = hint;search.showHints = false;searchQuery(hint)">
                                {{ hint }}
                            </button>
                        </div>
                    </div>
                    <div class="app-sidebar-content">
                        <div class="app-sidebar-header-text">
                            Apple Music
                        </div>
                        <sidebar-library-item name="Home" svg-icon="./assets/feather/home.svg" page="home"></sidebar-library-item>
                        <sidebar-library-item name="Listen Now" svg-icon="./assets/feather/play-circle.svg" page="listen_now"></sidebar-library-item>
                        <sidebar-library-item name="Browse" svg-icon="./assets/feather/globe.svg" page="browse"></sidebar-library-item>
                        <sidebar-library-item name="Radio" svg-icon="./assets/feather/radio.svg" page="radio"></sidebar-library-item>
                        <div class="app-sidebar-header-text">
                            Library
                        </div>
                        <sidebar-library-item name="Recently Added" svg-icon="./assets/feather/plus-circle.svg" page="library-recentlyadded"></sidebar-library-item>
                        <sidebar-library-item name="Songs" svg-icon="./assets/feather/music.svg" page="library-songs"></sidebar-library-item>
                        <sidebar-library-item name="Albums" svg-icon="./assets/feather/disc.svg" page="library-albums"></sidebar-library-item>
                        <sidebar-library-item name="Artists" svg-icon="./assets/feather/user.svg" page="library-artists"></sidebar-library-item>
                        <div class="app-sidebar-header-text" @contextmenu="playlistHeaderContextMenu">
                            Playlists
                        </div>
                        <sidebar-playlist v-for="item in getPlaylistFolderChildren('p.playlistsroot')" :item="item"></sidebar-playlist>
                    </div>
                    <transition name="wpfade">
                        <div class="usermenu-container" v-if="chrome.menuOpened">
                            <div class="usermenu-body">
                                <button class="usermenu-item" @click="chrome.hideUserInfo = !chrome.hideUserInfo">
                                    <div class="row nopadding">
                                        <div class="col nopadding">
                                            Show Personal Info
                                        </div>
                                        <div class="col-auto nopadding" v-if="!chrome.hideUserInfo">
                                            ✔️
                                        </div>
                                    </div>
                                </button>
                                <button class="usermenu-item" @click="mk.privateEnabled = !mk.privateEnabled">
                                    <div class="row nopadding">
                                        <div class="col nopadding">
                                            Private Session
                                        </div>
                                        <div class="col-auto nopadding" v-if="mk.privateEnabled">
                                            ✔️
                                        </div>
                                    </div>
                                </button>
                                <button class="usermenu-item" v-if="cfg.advanced.AudioContext && cfg.audio.spatial" @click="modals.spatialProperties = true">
                                    Spatialized Audio Settings
                                </button>
                                <button class="usermenu-item">
                                    About
                                </button>
                                <button class="usermenu-item" @click="window.open('https://discord.gg/applemusic')">
                                    Discord
                                </button>
                                <button class="usermenu-item" @click="appRoute('settings')">
                                    Settings
                                </button>
                                <button class="usermenu-item" @click="mk.unauthorize()">
                                    Sign Out
                                </button>
                            </div>
                        </div>
                    </transition>
                    <div class="app-sidebar-footer">
                        <input type="range" class="web-slider display--small" step="0.01" min="0" max="1"
                               v-model="mk.volume" @wheel="volumeWheel"
                               v-if="typeof mk.volume != 'undefined'">
                        <button class="app-sidebar-button" style="width:100%"
                                :class="{active: chrome.menuOpened}"
                                @blur="setTimeout(()=>{chrome.menuOpened = false}, 100)"
                                @click="(chrome.userinfo.id) ? chrome.menuOpened = !chrome.menuOpened : false">

                            <img class="sidebar-user-icon" loading="lazy"
                                 :src="getMediaItemArtwork(chrome.hideUserInfo ? 'http://localhost:9000/assets/logocut.png' : (chrome.userinfo.attributes['artwork'] ? chrome.userinfo.attributes['artwork']['url'] : ''), 26)"/>

                            <div class="sidebar-user-text" v-if="!chrome.hideUserInfo">
                                <template v-if="chrome.userinfo.id">
                                    <div class="fullname text-overflow-elipsis">{{ chrome.userinfo.attributes.name }}
                                    </div>
                                    <div class="handle-text text-overflow-elipsis">@{{ chrome.userinfo.attributes.handle
                                        }}
                                    </div>
                                </template>
                                <template v-else>
                                    <div @click="mk.authorize()">
                                        Sign In
                                    </div>
                                </template>
                            </div>
                            <div class="sidebar-user-text" v-else>
                                Cider
                            </div>
                        </button>
                    </div>
                    <div class="app-sidebar-notification" v-if="library.downloadNotification.show">
                        <div>{{ library.downloadNotification.message }}</div>
                        <div>{{ library.downloadNotification.progress }} / {{ library.downloadNotification.total }}
                        </div>
                        <div style="width: 100%">
                            <progress style="width: 80%;" :value="library.downloadNotification.progress"
                                      :max="library.downloadNotification.total"></progress>
                        </div>
                    </div>
                </div>
                <div id="app-content">
                    <div id="navigation-bar">
                        <button class="nav-item" @click="navigateBack()"><%- include('svg/chevron-left.svg') %></button>
                        <button class="nav-item"
                                @click="navigateForward()"><%- include('svg/chevron-right.svg') %></button>
                    </div>
                    <!-- Artist Page -->
                    <transition name="wpfade">
                        <template v-if="page == 'artist-page' && artistPage.data.attributes">
                            <cider-artist :data="artistPage.data"></cider-artist>
                        </template>
                    </transition>
                    <transition name="wpfade">
                        <%- include('pages/zoo') %>
                    </transition>
                    <transition name="wpfade">
                        <%- include('pages/webview') %>
                    </transition>
                    <!-- Collection List -->
                    <transition name="wpfade">
                        <template v-if="page == 'collection-list'">
                            <cider-collection-list :data="collectionList.response" :type="collectionList.type"
                                                   :title="collectionList.title"></cider-collection-list>
                        </template>
                    </transition>
                    <!-- Home -->
                    <transition name="wpfade">
                        <template v-if="page == 'home'">
                            <cider-home></cider-home>
                        </template>
                    </transition>
                    <!-- Home -->
                    <transition name="wpfade">
                        <template v-if="page == 'artist-feed'">
                            <cider-artist-feed></cider-artist-feed>
                        </template>
                    </transition>
                    <!-- Playlist / Album page-->
                    <transition name="wpfade">
                        <template v-if="page.includes('playlist_')">
                            <cider-playlist :data="showingPlaylist"></cider-playlist>
                        </template>
                    </transition>
                    <transition name="wpfade">
                        <template v-if="page.includes('album_')">
                            <cider-playlist :data="showingPlaylist"></cider-playlist>
                        </template>
                    </transition>
                    <transition name="wpfade">
                        <template v-if="page.includes('recordLabel_')">
                            <cider-recordlabel :data="showingPlaylist"></cider-recordlabel>
                        </template>
                    </transition>

                    <transition name="wpfade">
                        <template v-if="page.includes('curator_')">
                            <cider-recordlabel :data="showingPlaylist"></cider-recordlabel>
                        </template>
                    </transition>
                    <!-- Browse -->
                    <transition v-on:enter="getBrowsePage(); console.log('browse')" name="wpfade">
                        <template v-if="page == 'browse'">
                            <!-- <div class="content-inner">

                                <button id="apple-music-authorize" class="md-btn md-btn-primary" @click="init()">Start
                                    MusicKit
                                </button>
                                <button id="apple-music-unauthorize" class="md-btn md-btn-primary"
                                        @click="unauthorize()">
                                    Stop
                                    MusicKit
                                </button>
                                <br>
                                <template v-if="mk.nowPlayingItem">
                                    currentPlaybackProgress: {{ app.mk.currentPlaybackProgress }}
                                    <br>
                                    currentPlaybackDuration: {{ app.mk.currentPlaybackDuration }}
                                </template>
                                <div><input type="text" v-model="quickPlayQuery">
                                    <button @click="quickPlay(quickPlayQuery)">Play</button>
                                </div>
                                <h1 class="header-text">Browse</h1>
                                <p>
                                    Lorem ipsum dolor sit amet, consectetur adipiscing elit. Sed euismod, urna eu
                                    tincidunt
                                    consectetur, nisl nunc euismod nisi, eu porttitor nisl nisi euismod nisi.
                                </p>
                                <div class="media-item--small">
                                    <div class="artwork">

                                    </div>
                                    <div class="text">
                                        Text
                                    </div>
                                    <div class="subtext">
                                        Subtext
                                    </div>
                                </div>
                                <br>
                                <br>
                                <h1 class="header-text">Listen Now</h1>
                                <div class="winbox">
                                    <div class="fancy">990kbps</div>
                                    <div class="">
                                        <button class="md-btn md-btn-primary">Audio Quality Settings</button>
                                    </div>
                                </div>
                                <button class="md-btn" @click="drawertest = !drawertest">Toggle Drawer</button>
                                <button class="md-btn">Button</button>
                                <button class="md-btn md-btn-primary">Button</button>
                            </div> -->
                            <cider-browse :data="browsepage"></cider-browse>
                        </template>
                    </transition>
                    <!-- Listen Now -->
                    <transition v-on:enter="getListenNow()" name="wpfade">
                        <template v-if="page == 'listen_now'" @created="console.log('listennow')">
                            <cider-listen-now :data="listennow"></cider-listen-now>
                        </template>
                    </transition>
                    <!-- Radio -->
                    <transition v-on:enter="getRadioStations()" name="wpfade">
                        <template v-if="page == 'radio'" @created="console.log('radio')">
                            <div class="content-inner">
                                <h1 class="header-text">Radio</h1>
                                <h3>Recent Stations</h3>
                                <mediaitem-square :item="item" v-for="item in radio.personal"></mediaitem-square>
                            </div>
                        </template>
                    </transition>
                    <!-- Settings -->
                    <transition name="wpfade">
                        <template v-if="page == 'settings'">
                            <cider-settings></cider-settings>
                        </template>
                    </transition>
                    <!-- Search -->
                    <transition name="wpfade">
                        <template v-if="page == 'search'">
                            <cider-search :search="search"></cider-search>
                        </template>
                    </transition>
                    <!-- Library - Recently Added -->
                    <transition name="wpfade" v-on:enter="getLibraryAlbumsFull(null, 0); searchLibraryAlbums(0);">
                        <%- include('pages/library-recentlyadded') %>');
                    </transition>
                    <!-- Library - Songs -->
                    <transition name="wpfade" v-on:enter="getLibrarySongsFull()">
                        <%- include('pages/library-songs') %>
                    </transition>
                    <!-- Library - Albums -->
                    <transition name="wpfade" v-on:enter="getLibraryAlbumsFull(null, 1); searchLibraryAlbums(1);">
                        <%- include('pages/library-albums') %>');
                        %>
                    </transition>
                    <!-- Library - Made For You -->
                    <transition name="wpfade" v-on:enter="getMadeForYou()">
                        <template v-if="page == 'library-madeforyou'">
                            <%- include('pages/madeforyou') %>');
                            %>
                        </template>
                    </transition>
                    <!-- Library - Artists-->
                    <transition name="wpfade" v-on:enter="getLibraryArtistsFull(null, 0);">
                        <template v-if="page == 'library-artists'">
                            <%- include('pages/library-artists') %>');
                            %>
                        </template>
                    </transition>
                    <transition name="wpfade">
                        <template v-if="page.includes('appleCurator')">
                            <cider-applecurator :data="appleCurator"></cider-applecurator>
                        </template>
                    </transition>

                </div>
                <transition name="drawertransition">
                    <div class="app-drawer" v-if="drawer.open">
                        <div class="bgArtworkMaterial">
                            <div class="bg-artwork-container">
                                <img class="bg-artwork a" :src="$store.state.artwork.playerLCD">
                                <img class="bg-artwork b" :src="$store.state.artwork.playerLCD">
                            </div>
                        </div>
                            <lyrics-view v-if="drawer.panel == 'lyrics'" :time="lyriccurrenttime" :lyrics="lyrics"
                                        :richlyrics="richlyrics"></lyrics-view>
                            <div v-if="drawer.panel == 'lyrics'" class="lyric-footer">
                                <button class="md-btn" @click="modularUITest(!fullscreenLyrics)">{{fullscreenLyrics ? "Default View":'Fullscreen View'}}</button> 
                            </div>     
                        <cider-queue ref="queue" v-if="drawer.panel == 'queue'"></cider-queue>
                    </div>
                </transition>
            </div>
        </div>
    </transition>
    <transition name="fsModeSwitch">
        <div class="fullscreen-view-container" v-if="appMode == 'fullscreen'">
            <fullscreen-view :image="currentArtUrl.replace('50x50', '600x600')" :time="lyriccurrenttime" :lyrics="lyrics" :richlyrics="richlyrics"></fullscreen-view>
        </div>
    </transition>
    <transition name="wpfade">
        <div class="bg-artwork-container" :class="{noanimation: (!cfg.visual.bg_artwork_rotation || !animateBackground)}">
            <img @load="chrome.artworkReady = true" class="bg-artwork a "
            >
            <img class="bg-artwork b"
            >
        </div>
    </transition>
    <transition name="wpfade">
        <div class="bg-artwork--placeholder"></div>
    </transition>
    <transition name="modal">
        <add-to-playlist :playlists="playlists.listing" v-if="modals.addToPlaylist"></add-to-playlist>
    </transition>
    <transition name="modal">
        <spatial-properties v-if="modals.spatialProperties"></spatial-properties>
    </transition>
    <div id="apple-music-video-container">
        <div id="apple-music-video-player-controls">
            <div id="player-exit" title="Close" @click="app.exitMV()">
                <svg fill="white" xmlns="http://www.w3.org/2000/svg" width="21" height="21" viewBox="0 0 21 21"
                     aria-role="presentation" focusable="false">
                    <path
                            d="M10.5 21C4.724 21 0 16.275 0 10.5S4.724 0 10.5 0 21 4.725 21 10.5 16.276 21 10.5 21zm-3.543-5.967a.96.96 0 00.693-.295l2.837-2.842 2.85 2.842c.167.167.41.295.693.295.552 0 1.001-.461 1.001-1.012 0-.281-.115-.512-.295-.704L11.899 10.5l2.85-2.855a.875.875 0 00.295-.68c0-.55-.45-.998-1.001-.998a.871.871 0 00-.668.295l-2.888 2.855-2.862-2.843a.891.891 0 00-.668-.281.99.99 0 00-1.001.986c0 .269.116.512.295.678L9.088 10.5l-2.837 2.843a.926.926 0 00-.295.678c0 .551.45 1.012 1.001 1.012z"
                            fill-rule="nonzero"/>
                </svg>
            </div>
            <div id="captions">{{((lyricon) ? ((lyrics.length > 0 && lyrics[currentLyricsLine] &&
                lyrics[currentLyricsLine].line ) ?
                lyrics[currentLyricsLine].line.replace('lrcInstrumental','') : "") : '') + ((lyricon) ? ((lyrics.length
                > 0 && lyrics[currentLyricsLine] && lyrics[currentLyricsLine].line ) ?
                (lyrics[currentLyricsLine].translation ? ('\n\r' + lyrics[currentLyricsLine].translation) : ""): "") :
                '')}}
            </div>
            <div id="player-pip"
                 @click="document.querySelector('video#apple-music-video-player').requestPictureInPicture()"
                 title="Picture-in-Picture">
                <%- include("svg/fullscreen.svg") %>
            </div>
            <div id="player-fullscreen"
                 @click="document.querySelector('video#apple-music-video-player').requestFullscreen()"
                 title="Fullscreen">
                <%- include("svg/fullscreen.svg") %>
            </div>
        </div>
        <div id="apple-music-video-player"></div>
    </div>
</div>

<!-- Media Item Artwork-->
<%- include("components/mediaitem-artwork"); %>
<!-- Browse -->
<%- include('pages/browse') %>

<!-- Settings -->
<%- include('pages/settings') %>

<!-- Listen Now -->
<%- include('pages/listen_now') %>

<!-- Home -->
<%- include('pages/home') %>

<!-- Artist Feed -->
<%- include('pages/artist-feed') %>

<!-- Playlists / Albums -->
<%- include('pages/cider-playlist') %>

<!-- Record Label -->
<%- include('pages/recordLabel') %>

<!-- Collection List -->
<%- include('pages/collection-list') %>

<!-- Apple Curator -->
<%- include('pages/apple-curator') %>

<!-- Artist Page -->
<%- include('pages/artist') %>

<!-- Search -->
<%- include('pages/search') %>

<script type="text/x-template" id="am-musiccovershelf">
    <h1>{{ component.attributes.title.stringForDisplay }}</h1>
</script>

<!-- Sidebar Item -->
<script type="text/x-template" id="sidebar-library-item">
    <button class="app-sidebar-item"
            :class="$parent.getSidebarItemClass(page)" @click="$root.appRoute(page)">
        <div class="sidebar-icon" v-html="svgIconData" v-if="svgIconData != ''"></div>
        {{ name }}
    </button>
</script>

<!-- Playlist Listing -->
<%- include('components/sidebar-playlist') %>
<!-- Spatial Properties -->
<%- include('components/spatial-properties') %>
<!-- Add to playlist -->
<%- include('components/add-to-playlist') %>
<!-- Queue -->
<%- include('components/queue') %>
<!-- Queue Item -->
<%- include('components/queue-item') %>
<!-- Horizontal MediaItem Scroller -->
<%- include('components/mediaitem-scroller-horizontal') %>
<!-- Horizontal MediaItem Scroller (Large) -->
<%- include('components/mediaitem-scroller-horizontal-large') %>
<!-- Horizontal MediaItem Scroller (SP : Special) -->
<%- include('components/mediaitem-scroller-horizontal-sp') %>
<!-- Horizontal MediaItem Scroller (MV) -->
<%- include('components/mediaitem-scroller-horizontal-mvview') %>
<!-- MediaItem List Item -->
<%- include('components/mediaitem-list-item') %>
<!-- MediaItem Horizontal Rectangle -->
<%- include('components/mediaitem-hrect') %>
<!-- MediaItem Square -->
<%- include('components/mediaitem-square') %>
<!-- MediaItem Square SP -->
<%- include('components/mediaitem-square-sp') %>
<!-- MediaItem MusicVideo -->
<%- include('components/mediaitem-mvview') %>
<!-- MediaItem MusicVideo -->
<%- include('components/libraryartist-item') %>
<%- include('components/listennow-child') %>
<!-- MediaItem MusicVideo SP -->
<%- include('components/mediaitem-mvview-sp') %>
<!-- Animated Artwork View -->
<%- include('components/animatedartwork-view') %>
<!-- Lyrics View -->
<%- include('components/lyrics-view') %>
<!-- Fullscreen View -->
<%- include('components/fullscreen') %>

<script src="musickit.js?v=1"></script>
<script>
    if (typeof MusicKit == 'undefined') {
        document.write(unescape("%3Cscript src='https://js-cdn.music.apple.com/musickit/v2/amp/musickit.js' type='text/javascript'%3E%3C/script%3E"));
    }
</script>
<script src="index.js?v=1"></script>
<script src="https://cdn.jsdelivr.net/npm/resonance-audio/build/resonance-audio.min.js"></script>
<script src="/audio/audio.js?v=1"></script>
</body>
</html><|MERGE_RESOLUTION|>--- conflicted
+++ resolved
@@ -69,11 +69,7 @@
                         <template v-if="mkReady()">
                             <div class="app-playback-controls" @mouseover="chrome.progresshover = true"
                                  @mouseleave="chrome.progresshover = false" @contextmenu="nowPlayingContextMenu">
-<<<<<<< HEAD
-                                <div class="artwork" @click="drawer.open = false; appMode = 'fullscreen'">
-=======
                                 <div class="artwork" @click="drawer.open = false; fullscreen(true)">
->>>>>>> c1becbd7
                                     <mediaitem-artwork :url="currentArtUrl"></mediaitem-artwork>
                                 </div>
                                 <div class="playback-info">
