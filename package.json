{
  "name": "cider",
  "applicationId": "Cider",
  "productName": "Cider",
  "version": "1.1.0",
  "description": "A new look into listening and enjoying music in style and performance.",
  "license": "AGPL-3.0",
  "main": "./build/index.js",
  "author": "Cider Collective <cryptofyre@cider.sh> (https://cider.sh)",
  "repository": "https://github.com/ciderapp/Cider.git",
  "bugs": {
    "url": "https://github.com/ciderapp/Cider/issues?q=is%3Aopen+is%3Aissue+label%3Abug"
  },
  "homepage": "https://cider.sh/",
  "buildResources": "resources",
  "scripts": {
    "build": "tsc",
    "watch": "tsc --watch",
    "test": "yarn build && playwright test",
    "start": "run-script-os",
    "start:win32": "yarn build && set ELECTRON_ENABLE_LOGGING=true && electron ./build/index.js --enable-accelerated-mjpeg-decode --enable-accelerated-video --disable-gpu-driver-bug-workarounds --ignore-gpu-blacklist --enable-native-gpu-memory-buffers",
    "start:linux": "yarn build && ELECTRON_ENABLE_LOGGING=true && electron ./build/index.js --enable-accelerated-mjpeg-decode --enable-accelerated-video --disable-gpu-driver-bug-workarounds --ignore-gpu-blacklist --enable-native-gpu-memory-buffers",
    "start:darwin": "yarn build && ELECTRON_ENABLE_LOGGING=true && electron ./build/index.js --enable-accelerated-mjpeg-decode --enable-accelerated-video --disable-gpu-driver-bug-workarounds --ignore-gpu-blacklist --enable-native-gpu-memory-buffers",
    "pack": "electron-builder --dir",
    "dist": "yarn build && electron-builder",
    "dist:all": "yarn build && electron-builder -mwl",
    "msft": "yarn build && electron-builder -c msft-package.json",
    "postinstall": "electron-builder install-app-deps"
  },
  "dependencies": {
    "@sentry/electron": "^2.5.4",
    "discord-rpc": "^4.0.1",
    "ejs": "^3.1.6",
    "electron-fetch": "^1.7.4",
    "electron-log": "^4.4.4",
    "electron-notarize": "^1.1.1",
    "electron-packager": "^15.4.0",
    "electron-store": "^8.0.1",
    "electron-updater": "^4.6.1",
    "electron-window-state": "^5.0.3",
    "express": "^4.17.2",
    "get-port": "^5.1.1",
    "jsonc": "^2.0.0",
    "lastfmapi": "^0.1.1",
<<<<<<< HEAD
    "mdns-js": "git+https://github.com/bitfocus/node-dns-js",
=======
    "mdns-js": "git+https://github.com/bitfocus/node-mdns-js.git",
>>>>>>> 71bdb016
    "mpris-service": "^2.1.2",
    "music-metadata": "^7.11.4",
    "node-gyp": "^8.4.1",
    "qrcode": "^1.5.0",
    "qrcode-terminal": "^0.12.0",
    "react": "^17.0.2",
    "react-dom": "^17.0.2",
    "run-script-os": "^1.1.6",
    "source-map-support": "^0.5.21",
    "typescript": "^4.5.5",
    "v8-compile-cache": "^2.3.0",
    "ws": "^8.4.2",
    "xml2js": "^0.4.23",
    "youtube-search-without-api-key": "^1.0.7"
  },
  "devDependencies": {
    "@playwright/test": "^1.18.1",
    "@types/discord-rpc": "^4.0.0",
    "@types/express": "^4.17.13",
    "@types/qrcode-terminal": "^0.12.0",
    "@types/ws": "^8.2.2",
    "electron": "git+https://github.com/castlabs/electron-releases.git",
    "electron-builder": "^22.14.5",
    "electron-webpack": "^2.8.2",
    "musickit-typescript": "^1.2.4",
    "playwright": "^1.18.1",
    "vue-devtools": "^5.1.4",
    "webpack": "~5.65.0"
  },
  "fileAssociations": [
    {
      "name": "Cider",
      "mimeType": "x-scheme-handler/ame;x-scheme-handler/itms;x-scheme-handler/itmss;x-scheme-handler/musics;x-scheme-handler/music;",
      "schemes": [
        "ame",
        "cider",
        "itms",
        "itmss",
        "musics",
        "music"
      ],
      "protocols": [
        "ame",
        "cider",
        "itms",
        "itmss",
        "musics",
        "music"
      ]
    }
  ],
  "build": {
    "electronVersion": "16.0.7",
    "electronDownload": {
      "version": "16.0.7+wvcus",
      "mirror": "https://github.com/castlabs/electron-releases/releases/download/v"
    },
    "appId": "cider",
    "afterPack": "./resources/afterPack.js",
    "afterSign": "./resources/notarize.js",
    "protocols": [
      {
        "name": "Cider",
        "schemes": [
          "ame",
          "cider",
          "itms",
          "itmss",
          "musics",
          "music"
        ]
      }
    ],
    "extends": null,
    "files": [
      "./build/**/*",
      "./src/**/*",
      "./resources/icons/**/*"
    ],
    "linux": {
      "target": [
        "AppImage",
        "deb",
        "snap"
      ],
      "synopsis": "A new look into listening and enjoying music in style and performance. ",
      "category": "AudioVideo",
      "icon": "cider",
      "executableName": "cider"
    },
    "appx": {
      "applicationId": "Cider",
      "displayName": "Cider",
      "identityName": "Cider",
      "publisherDisplayName": "Cider Collective",
      "backgroundColor": "transparent",
      "setBuildNumber": true
    },
    "nsis": {
      "oneClick": false,
      "perMachine": false,
      "allowToChangeInstallationDirectory": true,
      "license": "LICENSE",
      "deleteAppDataOnUninstall": true
    },
    "win": {
      "target": [
        "nsis"
      ],
      "icon": "resources/icons/icon.ico"
    },
    "directories": {
      "buildResources": ".",
      "output": "dist"
    },
    "mac": {
      "hardenedRuntime": true,
      "gatekeeperAssess": false,
      "icon": "./resources/icons/icon.icns",
      "category": "public.app-category.music",
      "entitlements": "./resources/entitlements.mac.plist",
      "entitlementsInherit": "./resources/entitlements.mac.plist",
      "darkModeSupport": true,
      "target": [
        "dmg"
      ]
    },
    "artifactName": "${productName}.${ext}"
  }
}<|MERGE_RESOLUTION|>--- conflicted
+++ resolved
@@ -42,11 +42,7 @@
     "get-port": "^5.1.1",
     "jsonc": "^2.0.0",
     "lastfmapi": "^0.1.1",
-<<<<<<< HEAD
-    "mdns-js": "git+https://github.com/bitfocus/node-dns-js",
-=======
     "mdns-js": "git+https://github.com/bitfocus/node-mdns-js.git",
->>>>>>> 71bdb016
     "mpris-service": "^2.1.2",
     "music-metadata": "^7.11.4",
     "node-gyp": "^8.4.1",
