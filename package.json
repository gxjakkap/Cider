{
  "name": "cider",
  "applicationId": "Cider",
  "productName": "Cider",
  "version": "1.0.0",
  "description": "A new look into listening and enjoying music in style and performance.",
  "license": "MIT",
  "main": "./build/index.js",
  "author": "Cider Collective <cryptofyre@cryptofyre.org> (https://cider.sh)",
  "repository": "https://github.com/ciderapp/Cider.git",
  "bugs": {
    "url": "https://github.com/ciderapp/Cider/issues?q=is%3Aopen+is%3Aissue+label%3Abug"
  },
  "homepage": "https://cider.sh/",
  "buildResources": "resources",
  "scripts": {
    "build": "tsc",
    "init": "install --force",
    "watch": "tsc --watch",
    "start": "npm run build && electron ./build/index.js --enable-accelerated-mjpeg-decode --enable-accelerated-video --disable-gpu-driver-bug-workarounds --ignore-gpu-blacklist --enable-native-gpu-memory-buffers",
    "pack": "electron-builder --dir",
    "dist": "npm run build && electron-builder",
    "msft": "electron-builder -c msft-package.json",
    "postinstall": "electron-builder install-app-deps"
  },
  "dependencies": {
    "@sentry/electron": "^2.5.4",
    "discord-rpc": "^4.0.1",
    "ejs": "^3.1.6",
    "electron-acrylic-window": "^0.5.11",
<<<<<<< HEAD
    "electron-log": "^4.4.4",
=======
    "electron-fetch": "^1.7.4",
    "electron-log": "^4.4.3",
>>>>>>> c1becbd7
    "electron-store": "^8.0.1",
    "electron-updater": "^4.6.1",
    "electron-window-state": "^5.0.3",
    "express": "^4.17.2",
    "get-port": "^5.1.1",
    "lastfmapi": "^0.1.1",
    "mpris-service": "^2.1.2",
    "music-metadata": "^7.11.4",
    "react": "^17.0.2",
    "react-dom": "^17.0.2",
    "source-map-support": "^0.5.21",
    "v8-compile-cache": "^2.3.0",
    "ws": "^8.4.0",
    "xml2js": "^0.4.23",
    "youtube-search-without-api-key": "^1.0.7"
  },
  "devDependencies": {
    "@types/express": "^4.17.13",
    "electron": "https://github.com/castlabs/electron-releases.git",
    "electron-builder": "^22.14.5",
    "electron-webpack": "^2.8.2",
    "musickit-typescript": "^1.2.4",
    "typescript": "^4.5.4",
    "vue-devtools": "^5.1.4",
    "webpack": "~5.65.0"
  },
  "fileAssociations": [
    {
      "name": "Cider",
      "mimeType": "x-scheme-handler/ame;x-scheme-handler/itms;x-scheme-handler/itmss;x-scheme-handler/musics;x-scheme-handler/music;",
      "schemes": [
        "ame",
        "cider",
        "itms",
        "itmss",
        "musics",
        "music"
      ],
      "protocols": [
        "ame",
        "cider",
        "itms",
        "itmss",
        "musics",
        "music"
      ]
    }
  ],
  "build": {
    "electronVersion": "16.0.6",
    "electronDownload": {
      "version": "16.0.6+wvcus",
      "mirror": "https://github.com/castlabs/electron-releases/releases/download/v"
    },
    "appId": "cider",
    "protocols": [
      {
        "name": "Cider",
        "schemes": [
          "ame",
          "cider",
          "itms",
          "itmss",
          "musics",
          "music"
        ]
      }
    ],
    "extends": null,
    "files": [
      "./build/**/*",
      "./resources/icons/icon.*"
    ],
    "linux": {
      "target": [
        "AppImage",
        "deb",
        "snap",
        "rpm"
      ],
      "synopsis": "A new look into listening and enjoying music in style and performance. ",
      "category": "AudioVideo",
      "icon": "cider",
      "executableName": "cider"
    },
    "appx": {
      "applicationId": "Cider",
      "displayName": "Cider",
      "identityName": "Cider",
      "publisherDisplayName": "Cider Collective",
      "backgroundColor": "transparent",
      "setBuildNumber": true
    },
    "win": {
      "target": [
        "nsis"
      ],
      "icon": "resources/icons/icon.ico"
    },
    "directories": {
      "buildResources": ".",
      "output": "dist"
    },
    "mac": {
      "icon": "./resources/icons/icon.icns",
      "category": "public.app-category.music",
      "entitlements": "resources/entitlements.mac.plist",
      "darkModeSupport": true
    }
  }
}<|MERGE_RESOLUTION|>--- conflicted
+++ resolved
@@ -28,12 +28,8 @@
     "discord-rpc": "^4.0.1",
     "ejs": "^3.1.6",
     "electron-acrylic-window": "^0.5.11",
-<<<<<<< HEAD
+    "electron-fetch": "^1.7.4",
     "electron-log": "^4.4.4",
-=======
-    "electron-fetch": "^1.7.4",
-    "electron-log": "^4.4.3",
->>>>>>> c1becbd7
     "electron-store": "^8.0.1",
     "electron-updater": "^4.6.1",
     "electron-window-state": "^5.0.3",
