--- conflicted
+++ resolved
@@ -2,11 +2,7 @@
   "name": "cider",
   "applicationId": "Cider",
   "productName": "Cider",
-<<<<<<< HEAD
-  "version": "1.4.5",
-=======
   "version": "1.4.4",
->>>>>>> f80c7ba4
   "description": "A new cross-platform Apple Music experience based on Electron and Vue.js written from scratch with performance in mind.",
   "license": "AGPL-3.0",
   "main": "./build/index.js",
