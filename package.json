{
  "name": "cider",
  "applicationId": "Cider",
  "productName": "Cider",
  "version": "1.4.7",
  "description": "A new cross-platform Apple Music experience based on Electron and Vue.js written from scratch with performance in mind.",
  "license": "AGPL-3.0",
  "main": "./build/index.js",
  "author": "Cider Collective <cryptofyre@cider.sh> (https://cider.sh)",
  "repository": "github:ciderapp/Cider",
  "bugs": {
    "url": "https://github.com/ciderapp/Cider/issues?q=is%3Aopen+is%3Aissue+label%3Abug"
  },
  "homepage": "https://cider.sh/",
  "buildResources": "resources",
  "scripts": {
    "build": "tsc",
    "watch": "tsc --watch",
    "start": "run-script-os",
    "start:win32": "yarn build && set ELECTRON_ENABLE_LOGGING=true && electron ./build/index.js --enable-accelerated-mjpeg-decode --enable-accelerated-video --disable-gpu-driver-bug-workarounds --ignore-gpu-blacklist --enable-native-gpu-memory-buffers",
    "start:linux": "yarn build && ELECTRON_ENABLE_LOGGING=true && electron ./build/index.js --enable-accelerated-mjpeg-decode --enable-accelerated-video --disable-gpu-driver-bug-workarounds --ignore-gpu-blacklist --enable-native-gpu-memory-buffers",
    "start:darwin": "yarn build && ELECTRON_ENABLE_LOGGING=true && electron ./build/index.js --enable-accelerated-mjpeg-decode --enable-accelerated-video --disable-gpu-driver-bug-workarounds --ignore-gpu-blacklist --enable-native-gpu-memory-buffers",
    "start-renderer": "run-script-os",
    "start-renderer:win32": "set ELECTRON_ENABLE_LOGGING=true && electron ./build/index.js --enable-accelerated-mjpeg-decode --enable-accelerated-video --disable-gpu-driver-bug-workarounds --ignore-gpu-blacklist --enable-native-gpu-memory-buffers",
    "start-renderer:linux": "ELECTRON_ENABLE_LOGGING=true && electron ./build/index.js --enable-accelerated-mjpeg-decode --enable-accelerated-video --disable-gpu-driver-bug-workarounds --ignore-gpu-blacklist --enable-native-gpu-memory-buffers",
    "start-renderer:darwin": "ELECTRON_ENABLE_LOGGING=true && electron ./build/index.js --enable-accelerated-mjpeg-decode --enable-accelerated-video --disable-gpu-driver-bug-workarounds --ignore-gpu-blacklist --enable-native-gpu-memory-buffers",
    "pack": "electron-builder --dir",
    "dist": "yarn build && electron-builder",
    "dist:macarm": "yarn build && electron-builder --mac --arm64",
    "dist:universalNotWorking": "yarn build && electron-builder --mac --universal",
    "dist:all": "yarn build && electron-builder -mwl",
    "winget": "yarn build && electron-builder --win -c winget.json",
    "msft": "yarn build && electron-builder -c msft-package.json",
    "mstest": "yarn build && electron-builder -c msft-test.json",
    "postinstall": "electron-builder install-app-deps",
    "circle:script": "node resources/circle"
  },
  "dependencies": {
    "@sentry/electron": "^3.0.7",
    "@sentry/integrations": "^6.19.6",
    "adm-zip": "0.4.10",
    "airtunes2": "git+https://github.com/vapormusic/node_airtunes2.git#hap",
    "castv2-client": "^1.2.0",
    "chokidar": "^3.5.3",
    "discord-auto-rpc": "^1.0.16",
    "dns-js": "git+https://github.com/ciderapp/node-dns-js.git",
    "ejs": "^3.1.6",
    "electron-fetch": "^1.7.4",
    "electron-log": "^4.4.6",
    "electron-notarize": "^1.2.1",
    "electron-store": "^8.0.1",
    "electron-updater": "^5.0.1",
    "electron-window-state": "^5.0.3",
    "express": "^4.17.3",
    "get-port": "^5.1.1",
    "jsonc": "^2.0.0",
    "lastfmapi": "^0.1.1",
    "mdns-js": "git+https://github.com/ciderapp/node-mdns-js.git",
    "mpris-service": "^2.1.2",
    "music-metadata": "^7.12.3",
    "node-gyp": "^9.0.0",
    "node-ssdp": "^4.0.1",
    "qrcode": "^1.5.0",
    "react": "^18.0.0",
    "react-dom": "^18.0.0",
    "run-script-os": "^1.1.6",
    "source-map-support": "^0.5.21",
    "v8-compile-cache": "^2.3.0",
    "wallpaper": "5.0.1",
    "ws": "^8.5.0",
    "xml2js": "^0.4.23",
    "youtube-search-without-api-key": "^1.0.7"
  },
  "devDependencies": {
    "@types/adm-zip": "^0.5.0",
    "@types/discord-rpc": "4.0.2",
    "@types/express": "^4.17.13",
    "@types/qrcode-terminal": "^0.12.0",
    "@types/ws": "^8.5.3",
    "electron": "git+https://github.com/castlabs/electron-releases.git#18-x-y",
    "electron-builder": "^23.0.3",
    "electron-builder-notarize-pkg": "^1.2.0",
    "electron-webpack": "^2.8.2",
    "musickit-typescript": "^1.2.4",
    "typescript": "^4.6.4",
    "vue-devtools": "^5.1.4",
    "webpack": "~5.72.0"
  },
  "fileAssociations": [
    {
      "name": "Cider",
      "mimeType": "x-scheme-handler/ame;x-scheme-handler/itms;x-scheme-handler/itmss;x-scheme-handler/musics;x-scheme-handler/music;",
      "schemes": [
        "ame",
        "cider",
        "itms",
        "itmss",
        "musics",
        "music"
      ],
      "protocols": [
        "ame",
        "cider",
        "itms",
        "itmss",
        "musics",
        "music"
      ]
    }
  ],
  "build": {
<<<<<<< HEAD
    "electronVersion": "18.2.3",
    "electronDownload": {
      "version": "18.2.3+wvcus",
=======
    "electronVersion": "18.2.2",
    "electronDownload": {
      "version": "18.2.2+wvcus",
>>>>>>> 2b180daa
      "mirror": "https://github.com/castlabs/electron-releases/releases/download/v"
    },
    "appId": "cider",
    "afterPack": "./resources/afterPack.js",
    "afterSign": "./resources/notarize.js",
    "protocols": [
      {
        "name": "Cider",
        "schemes": [
          "ame",
          "cider",
          "itms",
          "itmss",
          "musics",
          "music"
        ]
      }
    ],
    "extends": null,
    "files": [
      "./build/**/*",
      "./src/**/*",
      "./resources/icons/**/*"
    ],
    "linux": {
      "target": [
        "AppImage",
        "deb",
        "snap"
      ],
      "synopsis": "A new look into listening and enjoying music in style and performance. ",
      "category": "AudioVideo",
      "icon": "cider",
      "executableName": "cider"
    },
    "appx": {
      "applicationId": "Cider",
      "displayName": "Cider",
      "identityName": "Cider",
      "publisherDisplayName": "Cider Collective",
      "backgroundColor": "transparent",
      "setBuildNumber": true
    },
    "nsis": {
      "oneClick": false,
      "perMachine": false,
      "allowToChangeInstallationDirectory": true,
      "license": "LICENSE",
      "deleteAppDataOnUninstall": true,
      "artifactName": "${productName}-Setup-${version}.${ext}"
    },
    "pkg": {
      "installLocation": "/Applications",
      "background": {
        "file": "./resources/bg.png",
        "alignment": "bottomleft",
        "scaling": "tofit"
      },
      "allowAnywhere": true,
      "allowCurrentUserHome": true,
      "allowRootDirectory": true,
      "license": "./resources/license.txt",
      "isVersionChecked": false,
      "isRelocatable": false,
      "overwriteAction": "upgrade"
    },
    "dmg": {
      "background": "./resources/bg.png",
      "icon": "resources/icons/icon.ico"
    },
    "mas": {
      "entitlements": "./resources/entitlements.mac.plist",
      "entitlementsInherit": "./resources/entitlements.mac.plist"
    },
    "win": {
      "target": [
        "nsis"
      ],
      "icon": "resources/icons/icon.ico"
    },
    "directories": {
      "buildResources": ".",
      "output": "dist"
    },
    "mac": {
      "hardenedRuntime": true,
      "gatekeeperAssess": false,
      "icon": "./resources/icons/icon.icns",
      "category": "public.app-category.music",
      "entitlements": "./resources/entitlements.mac.plist",
      "entitlementsInherit": "./resources/entitlements.mac.plist",
      "darkModeSupport": true,
      "target": [
        "dmg"
      ]
    }
  }
}<|MERGE_RESOLUTION|>--- conflicted
+++ resolved
@@ -109,15 +109,9 @@
     }
   ],
   "build": {
-<<<<<<< HEAD
     "electronVersion": "18.2.3",
     "electronDownload": {
       "version": "18.2.3+wvcus",
-=======
-    "electronVersion": "18.2.2",
-    "electronDownload": {
-      "version": "18.2.2+wvcus",
->>>>>>> 2b180daa
       "mirror": "https://github.com/castlabs/electron-releases/releases/download/v"
     },
     "appId": "cider",
