#!/bin/bash

# Setup the variables needed
if [[ $GH_REQUEST_TOKEN != "" ]]; then
	STABLE_SHA=$(curl -H "Authorization: token ${GH_REQUEST_TOKEN}" -s https://api.github.com/repos/ciderapp/Cider/branches/stable | grep '"sha"' | head -1 | cut -d '"' -f 4)
elif [[ $GITHUB_TOKEN != "" ]]; then
	STABLE_SHA=$(curl -H "Authorization: token ${GITHUB_TOKEN}" -s https://api.github.com/repos/ciderapp/Cider/branches/stable | grep '"sha"' | head -1 | cut -d '"' -f 4)
else
	STABLE_SHA=$(curl -s https://api.github.com/repos/ciderapp/Cider/branches/stable | grep '"sha"' | head -1 | cut -d '"' -f 4)
fi

SHA_DATE=$(git show -s --format=%ci $STABLE_SHA)
VERSION_POSTFIX=$(git rev-list $STABLE_SHA..HEAD --count --since="$SHA_DATE")
CURRENT_VERSION=$(node -p -e "require('./package.json').version" | cut -d '-' -f 1)

# Set the version number for commits on main branch
if [[ ($CIRCLE_BRANCH == "main" || $GITHUB_REF_NAME == "main") && $VERSION_POSTFIX -gt 0 ]]; then
  NEW_VERSION_NUMBERED="$CURRENT_VERSION-beta.$(printf "%03d\n" $VERSION_POSTFIX)"
	NEW_VERSION="${CURRENT_VERSION}-beta.${VERSION_POSTFIX}"

	# Update the version in package.json
  if [[ $NO_WRITE_VER == "" && $(node -p -e "require('./package.json').version" | cut -d '.' -f 4) != $VERSION_POSTFIX ]]; then
    if [[ $RUNNER_OS == "macOS" ]]; then
      sed -i "" -e "s/$CURRENT_VERSION/$NEW_VERSION/" package.json
    else
      sed -i "0,/$CURRENT_VERSION/s//$NEW_VERSION/" package.json
    fi
  fi
else
  NEW_VERSION_NUMBERED=$CURRENT_VERSION
	NEW_VERSION=$CURRENT_VERSION
fi

echo $NEW_VERSION


# Add the version to the environment for CI usage
<<<<<<< HEAD
if [[ $GITHUB_REF_NAME != "" ]] && [[ "$GITHUB_ENV" ]]; then
  echo "APP_VERSION=$NEW_VERSION" >>$GITHUB_ENV
  echo "RELEASE_VERSION=$NEW_VERSION_NUMBERED" >>$GITHUB_ENV
elif [[ $CIRCLE_BRANCH != "" ]] && [[ "$BASH_ENV" ]]; then
=======
if [[ $GITHUB_REF_NAME != "" ]]; then
  echo "APP_VERSION=$NEW_VERSION" >>$GITHUB_ENV
  echo "RELEASE_VERSION=$NEW_VERSION_NUMBERED" >>$GITHUB_ENV
elif [[ $CIRCLE_BRANCH != "" ]]; then
>>>>>>> ec70754a
  echo "export APP_VERSION=$NEW_VERSION" >>$BASH_ENV
  echo "export RELEASE_VERSION=$NEW_VERSION_NUMBERED" >>$BASH_ENV
fi<|MERGE_RESOLUTION|>--- conflicted
+++ resolved
@@ -35,17 +35,10 @@
 
 
 # Add the version to the environment for CI usage
-<<<<<<< HEAD
 if [[ $GITHUB_REF_NAME != "" ]] && [[ "$GITHUB_ENV" ]]; then
   echo "APP_VERSION=$NEW_VERSION" >>$GITHUB_ENV
   echo "RELEASE_VERSION=$NEW_VERSION_NUMBERED" >>$GITHUB_ENV
 elif [[ $CIRCLE_BRANCH != "" ]] && [[ "$BASH_ENV" ]]; then
-=======
-if [[ $GITHUB_REF_NAME != "" ]]; then
-  echo "APP_VERSION=$NEW_VERSION" >>$GITHUB_ENV
-  echo "RELEASE_VERSION=$NEW_VERSION_NUMBERED" >>$GITHUB_ENV
-elif [[ $CIRCLE_BRANCH != "" ]]; then
->>>>>>> ec70754a
   echo "export APP_VERSION=$NEW_VERSION" >>$BASH_ENV
   echo "export RELEASE_VERSION=$NEW_VERSION_NUMBERED" >>$BASH_ENV
 fi